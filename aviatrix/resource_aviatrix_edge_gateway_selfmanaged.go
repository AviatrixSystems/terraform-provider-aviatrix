--- conflicted
+++ resolved
@@ -479,11 +479,7 @@
 		}
 	}
 
-<<<<<<< HEAD
-	if d.HasChange("bgp_bfd_polling_time") {
-=======
 	if edgeSpoke.BgpBfdPollingTime >= 1 && edgeSpoke.BgpBfdPollingTime != defaultBgpBfdPollingTime {
->>>>>>> 3c75aa99
 		err := client.SetBgpBfdPollingTimeSpoke(gatewayForSpokeFunctions, edgeSpoke.BgpBfdPollingTime)
 		if err != nil {
 			return diag.Errorf("could not set bgp bfd polling time after Edge Gateway Selfmanaged creation: %v", err)
