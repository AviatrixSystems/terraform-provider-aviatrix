package aviatrix

import (
	"errors"
	"os"

	"github.com/hashicorp/terraform-plugin-sdk/helper/schema"
	"github.com/hashicorp/terraform-plugin-sdk/terraform"
)

var supportedVersions = []string{"6.3"}

// Provider returns a schema.Provider for Aviatrix.
func Provider() terraform.ResourceProvider {
	return &schema.Provider{
		Schema: map[string]*schema.Schema{
			"controller_ip": {
				Type:        schema.TypeString,
				Required:    true,
				DefaultFunc: envDefaultFunc("AVIATRIX_CONTROLLER_IP"),
			},
			"username": {
				Type:        schema.TypeString,
				Required:    true,
				DefaultFunc: envDefaultFunc("AVIATRIX_USERNAME"),
			},
			"password": {
				Type:        schema.TypeString,
				Required:    true,
				DefaultFunc: envDefaultFunc("AVIATRIX_PASSWORD"),
			},
			"skip_version_validation": {
				Type:     schema.TypeBool,
				Optional: true,
				Default:  false,
			},
		},

		ResourcesMap: map[string]*schema.Resource{
			"aviatrix_account":                                        resourceAviatrixAccount(),
			"aviatrix_account_user":                                   resourceAviatrixAccountUser(),
			"aviatrix_arm_peer":                                       resourceAviatrixARMPeer(),
			"aviatrix_aws_peer":                                       resourceAviatrixAWSPeer(),
			"aviatrix_aws_tgw":                                        resourceAviatrixAWSTgw(),
			"aviatrix_aws_tgw_directconnect":                          resourceAviatrixAWSTgwDirectConnect(),
			"aviatrix_aws_tgw_peering":                                resourceAviatrixAWSTgwPeering(),
			"aviatrix_aws_tgw_peering_domain_conn":                    resourceAviatrixAWSTgwPeeringDomainConn(),
			"aviatrix_aws_tgw_transit_gateway_attachment":             resourceAviatrixAwsTgwTransitGatewayAttachment(),
			"aviatrix_aws_tgw_vpc_attachment":                         resourceAviatrixAwsTgwVpcAttachment(),
			"aviatrix_aws_tgw_vpn_conn":                               resourceAviatrixAwsTgwVpnConn(),
			"aviatrix_azure_peer":                                     resourceAviatrixAzurePeer(),
			"aviatrix_azure_spoke_native_peering":                     resourceAviatrixAzureSpokeNativePeering(),
<<<<<<< HEAD
			"aviatrix_azure_vng_conn":                                 resourceAviatrixAzureVngConn(),
=======
			"aviatrix_cloudwatch_agent":                               resourceAviatrixCloudwatchAgent(),
>>>>>>> c6d886b2
			"aviatrix_controller_config":                              resourceAviatrixControllerConfig(),
			"aviatrix_datadog_agent":                                  resourceAviatrixDatadogAgent(),
			"aviatrix_device_aws_tgw_attachment":                      resourceAviatrixDeviceAwsTgwAttachment(),
			"aviatrix_device_interface_config":                        resourceAviatrixDeviceInterfaceConfig(),
			"aviatrix_device_registration":                            resourceAviatrixDeviceRegistration(),
			"aviatrix_device_tag":                                     resourceAviatrixDeviceTag(),
			"aviatrix_device_transit_gateway_attachment":              resourceAviatrixDeviceTransitGatewayAttachment(),
			"aviatrix_device_virtual_wan_attachment":                  resourceAviatrixDeviceVirtualWanAttachment(),
			"aviatrix_firenet":                                        resourceAviatrixFireNet(),
			"aviatrix_firewall":                                       resourceAviatrixFirewall(),
			"aviatrix_firewall_instance":                              resourceAviatrixFirewallInstance(),
			"aviatrix_firewall_instance_association":                  resourceAviatrixFirewallInstanceAssociation(),
			"aviatrix_firewall_management_access":                     resourceAviatrixFirewallManagementAccess(),
			"aviatrix_firewall_policy":                                resourceAviatrixFirewallPolicy(),
			"aviatrix_firewall_tag":                                   resourceAviatrixFirewallTag(),
			"aviatrix_fqdn":                                           resourceAviatrixFQDN(),
			"aviatrix_fqdn_pass_through":                              resourceAviatrixFQDNPassThrough(),
			"aviatrix_fqdn_tag_rule":                                  resourceAviatrixFQDNTagRule(),
			"aviatrix_gateway":                                        resourceAviatrixGateway(),
			"aviatrix_gateway_dnat":                                   resourceAviatrixGatewayDNat(),
			"aviatrix_gateway_snat":                                   resourceAviatrixGatewaySNat(),
			"aviatrix_geo_vpn":                                        resourceAviatrixGeoVPN(),
			"aviatrix_netflow_agent":                                  resourceAviatrixNetflowAgent(),
			"aviatrix_periodic_ping":                                  resourceAviatrixPeriodicPing(),
			"aviatrix_rbac_group":                                     resourceAviatrixRbacGroup(),
			"aviatrix_rbac_group_access_account_attachment":           resourceAviatrixRbacGroupAccessAccountAttachment(),
			"aviatrix_rbac_group_permission_attachment":               resourceAviatrixRbacGroupPermissionAttachment(),
			"aviatrix_rbac_group_user_attachment":                     resourceAviatrixRbacGroupUserAttachment(),
			"aviatrix_remote_syslog":                                  resourceAviatrixRemoteSyslog(),
			"aviatrix_saml_endpoint":                                  resourceAviatrixSamlEndpoint(),
			"aviatrix_segmentation_security_domain":                   resourceAviatrixSegmentationSecurityDomain(),
			"aviatrix_segmentation_security_domain_association":       resourceAviatrixSegmentationSecurityDomainAssociation(),
			"aviatrix_segmentation_security_domain_connection_policy": resourceAviatrixSegmentationSecurityDomainConnectionPolicy(),
			"aviatrix_site2cloud":                                     resourceAviatrixSite2Cloud(),
			"aviatrix_splunk_logging":                                 resourceAviatrixSplunkLogging(),
			"aviatrix_spoke_gateway":                                  resourceAviatrixSpokeGateway(),
			"aviatrix_spoke_transit_attachment":                       resourceAviatrixSpokeTransitAttachment(),
			"aviatrix_spoke_vpc":                                      resourceAviatrixSpokeVpc(),
			"aviatrix_sumologic_forwarder":                            resourceAviatrixSumologicForwarder(),
			"aviatrix_transit_external_device_conn":                   resourceAviatrixTransitExternalDeviceConn(),
			"aviatrix_trans_peer":                                     resourceAviatrixTransPeer(),
			"aviatrix_transit_firenet_policy":                         resourceAviatrixTransitFireNetPolicy(),
			"aviatrix_transit_gateway":                                resourceAviatrixTransitGateway(),
			"aviatrix_transit_gateway_peering":                        resourceAviatrixTransitGatewayPeering(),
			"aviatrix_transit_vpc":                                    resourceAviatrixTransitVpc(),
			"aviatrix_tunnel":                                         resourceAviatrixTunnel(),
			"aviatrix_vgw_conn":                                       resourceAviatrixVGWConn(),
			"aviatrix_vpc":                                            resourceAviatrixVpc(),
			"aviatrix_vpn_profile":                                    resourceAviatrixProfile(),
			"aviatrix_vpn_user":                                       resourceAviatrixVPNUser(),
			"aviatrix_vpn_user_accelerator":                           resourceAviatrixVPNUserAccelerator(),
		},
		DataSourcesMap: map[string]*schema.Resource{
			"aviatrix_account":                    dataSourceAviatrixAccount(),
			"aviatrix_caller_identity":            dataSourceAviatrixCallerIdentity(),
			"aviatrix_firenet":                    dataSourceAviatrixFireNet(),
			"aviatrix_firenet_vendor_integration": dataSourceAviatrixFireNetVendorIntegration(),
			"aviatrix_gateway":                    dataSourceAviatrixGateway(),
			"aviatrix_spoke_gateway":              dataSourceAviatrixSpokeGateway(),
			"aviatrix_transit_gateway":            dataSourceAviatrixTransitGateway(),
			"aviatrix_vpc":                        dataSourceAviatrixVpc(),
			"aviatrix_vpc_tracker":                dataSourceAviatrixVpcTracker(),
			"aviatrix_firewall":                   dataSourceAviatrixFirewall(),
		},
		ConfigureFunc: aviatrixConfigure,
	}
}

func envDefaultFunc(k string) schema.SchemaDefaultFunc {
	return func() (interface{}, error) {
		if v := os.Getenv(k); v != "" {
			return v, nil
		}

		return nil, nil
	}
}

func aviatrixConfigure(d *schema.ResourceData) (interface{}, error) {
	config := Config{
		ControllerIP: d.Get("controller_ip").(string),
		Username:     d.Get("username").(string),
		Password:     d.Get("password").(string),
	}

	skipVersionValidation := d.Get("skip_version_validation").(bool)
	if skipVersionValidation {
		return config.Client()
	}

	client, err := config.Client()
	if err != nil {
		return nil, err
	}

	err = client.ControllerVersionValidation(supportedVersions)
	if err != nil {
		return nil, errors.New("controller version validation failed: " + err.Error())
	}

	return client, nil
}

func aviatrixConfigureWithoutVersionValidation(d *schema.ResourceData) (interface{}, error) {
	config := Config{
		ControllerIP: d.Get("controller_ip").(string),
		Username:     d.Get("username").(string),
		Password:     d.Get("password").(string),
	}

	return config.Client()
}<|MERGE_RESOLUTION|>--- conflicted
+++ resolved
@@ -50,11 +50,8 @@
 			"aviatrix_aws_tgw_vpn_conn":                               resourceAviatrixAwsTgwVpnConn(),
 			"aviatrix_azure_peer":                                     resourceAviatrixAzurePeer(),
 			"aviatrix_azure_spoke_native_peering":                     resourceAviatrixAzureSpokeNativePeering(),
-<<<<<<< HEAD
 			"aviatrix_azure_vng_conn":                                 resourceAviatrixAzureVngConn(),
-=======
 			"aviatrix_cloudwatch_agent":                               resourceAviatrixCloudwatchAgent(),
->>>>>>> c6d886b2
 			"aviatrix_controller_config":                              resourceAviatrixControllerConfig(),
 			"aviatrix_datadog_agent":                                  resourceAviatrixDatadogAgent(),
 			"aviatrix_device_aws_tgw_attachment":                      resourceAviatrixDeviceAwsTgwAttachment(),
