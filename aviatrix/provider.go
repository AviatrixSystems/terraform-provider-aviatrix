--- conflicted
+++ resolved
@@ -214,16 +214,10 @@
 			"aviatrix_account":                              dataSourceAviatrixAccount(),
 			"aviatrix_caller_identity":                      dataSourceAviatrixCallerIdentity(),
 			"aviatrix_controller_metadata":                  dataSourceAviatrixControllerMetadata(),
-<<<<<<< HEAD
 			"aviatrix_web_group":                            dataSourceAviatrixDcfWebgroups(),
 			"aviatrix_dcf_trustbundle":                      dataSourceAviatrixDcfTrustbundle(),
 			"aviatrix_dcf_log_profile":                      dataSourceAviatrixDcfLogProfile(),
 			"aviatrix_dcf_mwp_attachment_point":             dataSourceAviatrixDcfMwpAttachmentPoints(),
-=======
-			"aviatrix_dcf_log_profile":                      dataSourceAviatrixDcfLogProfile(),
-			"aviatrix_dcf_mwp_attachment_point":             dataSourceAviatrixDcfMwpAttachmentPoints(),
-			"aviatrix_web_group":                            dataSourceAviatrixDcfWebgroups(),
->>>>>>> 5095cc7a
 			"aviatrix_device_interfaces":                    dataSourceAviatrixDeviceInterfaces(),
 			"aviatrix_edge_gateway_wan_interface_discovery": dataSourceAviatrixEdgeGatewayWanInterfaceDiscovery(),
 			"aviatrix_firenet":                              dataSourceAviatrixFireNet(),
