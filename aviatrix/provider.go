--- conflicted
+++ resolved
@@ -108,11 +108,8 @@
 			"aviatrix_copilot_security_group_management_config":               resourceAviatrixCopilotSecurityGroupManagementConfig(),
 			"aviatrix_copilot_simple_deployment":                              resourceAviatrixCopilotSimpleDeployment(),
 			"aviatrix_datadog_agent":                                          resourceAviatrixDatadogAgent(),
-<<<<<<< HEAD
 			"aviatrix_dcf_policy_block":                                       resourceAviatrixDCFPolicyBlock(),
-=======
 			"aviatrix_dcf_mwp_policy_list":                                    resourceAviatrixDCFPolicyList(),
->>>>>>> cbdde184
 			"aviatrix_device_interface_config":                                resourceAviatrixDeviceInterfaceConfig(),
 			"aviatrix_distributed_firewalling_config":                         resourceAviatrixDistributedFirewallingConfig(),
 			"aviatrix_distributed_firewalling_intra_vpc":                      resourceAviatrixDistributedFirewallingIntraVpc(),
