--- conflicted
+++ resolved
@@ -108,18 +108,13 @@
 			"aviatrix_copilot_security_group_management_config":               resourceAviatrixCopilotSecurityGroupManagementConfig(),
 			"aviatrix_copilot_simple_deployment":                              resourceAviatrixCopilotSimpleDeployment(),
 			"aviatrix_datadog_agent":                                          resourceAviatrixDatadogAgent(),
-<<<<<<< HEAD
-			"aviatrix_dcf_mwp_policy_block":                                   resourceAviatrixDCFPolicyBlock(),
-			"aviatrix_dcf_mwp_policy_list":                                    resourceAviatrixDCFPolicyList(),
-			"aviatrix_dcf_tls_profile":                                        resourceAviatrixDCFTLSProfile(),
-=======
+      "aviatrix_dcf_tls_profile":                                        resourceAviatrixDCFTLSProfile(),
 			"aviatrix_dcf_policy_group":                                       resourceAviatrixDCFPolicyGroup(),
 			"aviatrix_dcf_ruleset":                                            resourceAviatrixDCFRuleset(),
 			"aviatrix_dcf_ips_rule_feed":                                      resourceAviatrixDCFIpsRuleFeed(),
 			"aviatrix_dcf_ips_profile":                                        resourceAviatrixDCFIpsProfile(),
 			"aviatrix_dcf_ips_profile_vpc":                                    resourceAviatrixDCFIpsProfileVpc(),
 			"aviatrix_dcf_trustbundle":                                        resourceAviatrixDCFTrustBundle(),
->>>>>>> 3b681c21
 			"aviatrix_device_interface_config":                                resourceAviatrixDeviceInterfaceConfig(),
 			"aviatrix_distributed_firewalling_config":                         resourceAviatrixDistributedFirewallingConfig(),
 			"aviatrix_distributed_firewalling_intra_vpc":                      resourceAviatrixDistributedFirewallingIntraVpc(),
