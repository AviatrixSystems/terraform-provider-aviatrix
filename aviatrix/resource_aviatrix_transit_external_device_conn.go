package aviatrix

import (
	"fmt"
	"log"
	"net"
	"strconv"
	"strings"

	"github.com/hashicorp/terraform-plugin-sdk/helper/validation"

	"github.com/hashicorp/terraform-plugin-sdk/helper/schema"
	"github.com/terraform-providers/terraform-provider-aviatrix/goaviatrix"
)

func resourceAviatrixTransitExternalDeviceConn() *schema.Resource {
	return &schema.Resource{
		Create: resourceAviatrixTransitExternalDeviceConnCreate,
		Read:   resourceAviatrixTransitExternalDeviceConnRead,
		Update: resourceAviatrixTransitExternalDeviceConnUpdate,
		Delete: resourceAviatrixTransitExternalDeviceConnDelete,
		Importer: &schema.ResourceImporter{
			State: schema.ImportStatePassthrough,
		},

		Schema: map[string]*schema.Schema{
			"vpc_id": {
				Type:        schema.TypeString,
				Required:    true,
				ForceNew:    true,
				Description: "ID of the VPC where the Transit Gateway is located.",
			},
			"connection_name": {
				Type:        schema.TypeString,
				Required:    true,
				ForceNew:    true,
				Description: "The name of the transit external device connection which is going to be created.",
			},
			"gw_name": {
				Type:        schema.TypeString,
				Required:    true,
				ForceNew:    true,
				Description: "Name of the Transit Gateway.",
			},
			"remote_gateway_ip": {
				Type:        schema.TypeString,
				Required:    true,
				ForceNew:    true,
				Description: "Remote Gateway IP.",
			},
			"connection_type": {
				Type:        schema.TypeString,
				Optional:    true,
				Default:     "bgp",
				ForceNew:    true,
				Description: "Connection type. Valid values: 'bpg', 'static'. Default value: 'bgp'.",
				ValidateFunc: func(val interface{}, key string) (warns []string, errs []error) {
					v := val.(string)
					if v != "bgp" && v != "static" {
						errs = append(errs, fmt.Errorf("%q must be either 'bgp' or 'static', got: %s", key, val))
					}
					return
				},
			},
			"bgp_local_as_num": {
				Type:         schema.TypeString,
				Optional:     true,
				ForceNew:     true,
				Description:  "BGP local ASN (Autonomous System Number). Integer between 1-4294967294.",
				ValidateFunc: goaviatrix.ValidateASN,
			},
			"bgp_remote_as_num": {
				Type:         schema.TypeString,
				Optional:     true,
				ForceNew:     true,
				Description:  "BGP remote ASN (Autonomous System Number). Integer between 1-4294967294.",
				ValidateFunc: goaviatrix.ValidateASN,
			},
			"remote_subnet": {
				Type:        schema.TypeString,
				Optional:    true,
				ForceNew:    true,
				Description: "Remote CIDRs joined as a string with ','. Required for a 'static' type connection.",
			},
			"direct_connect": {
				Type:        schema.TypeBool,
				Optional:    true,
				Default:     false,
				ForceNew:    true,
				Description: "Set true for private network infrastructure.",
			},
			"pre_shared_key": {
				Type:        schema.TypeString,
				Optional:    true,
				Sensitive:   true,
				ForceNew:    true,
				Description: "If left blank, the pre-shared key will be auto generated.",
			},
			"local_tunnel_cidr": {
				Type:        schema.TypeString,
				Optional:    true,
				Computed:    true,
				ForceNew:    true,
				Description: "Source CIDR for the tunnel from the Aviatrix transit gateway.",
			},
			"remote_tunnel_cidr": {
				Type:        schema.TypeString,
				Optional:    true,
				Computed:    true,
				ForceNew:    true,
				Description: "Destination CIDR for the tunnel to the external device.",
			},
			"custom_algorithms": {
				Type:        schema.TypeBool,
				Optional:    true,
				Default:     false,
				ForceNew:    true,
				Description: "Switch to enable custom/non-default algorithms for IPSec Authentication/Encryption.",
			},
			"phase_1_authentication": {
				Type:        schema.TypeString,
				Optional:    true,
				ForceNew:    true,
				Description: "Phase one Authentication. Valid values: 'SHA-1', 'SHA-256', 'SHA-384' and 'SHA-512'.",
				ValidateFunc: validation.StringInSlice([]string{
					"SHA-1", "SHA-256", "SHA-384", "SHA-512",
				}, false),
			},
			"phase_2_authentication": {
				Type:     schema.TypeString,
				Optional: true,
				ForceNew: true,
				Description: "Phase two Authentication. Valid values: 'NO-AUTH', 'HMAC-SHA-1', 'HMAC-SHA-256', " +
					"'HMAC-SHA-384' and 'HMAC-SHA-512'.",
				ValidateFunc: validation.StringInSlice([]string{
					"NO-AUTH", "HMAC-SHA-1", "HMAC-SHA-256", "HMAC-SHA-384", "HMAC-SHA-512",
				}, false),
			},
			"phase_1_dh_groups": {
				Type:        schema.TypeString,
				Optional:    true,
				ForceNew:    true,
				Description: "Phase one DH Groups. Valid values: '1', '2', '5', '14', '15', '16', '17' and '18'.",
				ValidateFunc: validation.StringInSlice([]string{
					"1", "2", "5", "14", "15", "16", "17", "18",
				}, false),
			},
			"phase_2_dh_groups": {
				Type:        schema.TypeString,
				Optional:    true,
				ForceNew:    true,
				Description: "Phase two DH Groups. Valid values: '1', '2', '5', '14', '15', '16', '17' and '18'.",
				ValidateFunc: validation.StringInSlice([]string{
					"1", "2", "5", "14", "15", "16", "17", "18",
				}, false),
			},
			"phase_1_encryption": {
				Type:     schema.TypeString,
				Optional: true,
				ForceNew: true,
				Description: "Phase one Encryption. Valid values: '3DES', 'AES-128-CBC', 'AES-192-CBC' and " +
					"'AES-256-CBC'.",
				ValidateFunc: validation.StringInSlice([]string{
					"3DES", "AES-128-CBC", "AES-192-CBC", "AES-256-CBC",
				}, false),
			},
			"phase_2_encryption": {
				Type:     schema.TypeString,
				Optional: true,
				ForceNew: true,
				Description: "Phase two Encryption. Valid values: '3DES', 'AES-128-CBC', 'AES-192-CBC', " +
					"'AES-256-CBC', 'AES-128-GCM-64', 'AES-128-GCM-96' and 'AES-128-GCM-128'.",
				ValidateFunc: validation.StringInSlice([]string{
					"3DES", "AES-128-CBC", "AES-192-CBC", "AES-256-CBC", "AES-128-GCM-64", "AES-128-GCM-96", "AES-128-GCM-128",
				}, false),
			},
			"ha_enabled": {
				Type:        schema.TypeBool,
				Optional:    true,
				Default:     false,
				ForceNew:    true,
				Description: "Set as true if there are two external devices.",
			},
			"backup_remote_gateway_ip": {
				Type:         schema.TypeString,
				Optional:     true,
				Default:      "",
				ForceNew:     true,
				Description:  "Backup remote gateway IP.",
				ValidateFunc: validation.IsIPv4Address,
			},
			"backup_bgp_remote_as_num": {
				Type:         schema.TypeString,
				Optional:     true,
				Default:      "",
				ForceNew:     true,
				Description:  "Backup BGP remote ASN (Autonomous System Number). Integer between 1-4294967294.",
				ValidateFunc: goaviatrix.ValidateASN,
			},
			"backup_pre_shared_key": {
				Type:        schema.TypeString,
				Optional:    true,
				Default:     "",
				Sensitive:   true,
				ForceNew:    true,
				Description: "Backup pre shared key.",
			},
			"backup_local_tunnel_cidr": {
				Type:        schema.TypeString,
				Optional:    true,
				Computed:    true,
				ForceNew:    true,
				Description: "Source CIDR for the tunnel from the backup Aviatrix transit gateway.",
			},
			"backup_remote_tunnel_cidr": {
				Type:        schema.TypeString,
				Optional:    true,
				Computed:    true,
				ForceNew:    true,
				Description: "Destination CIDR for the tunnel to the backup external device.",
			},
			"backup_direct_connect": {
				Type:        schema.TypeBool,
				Optional:    true,
				Default:     false,
				ForceNew:    true,
				Description: "Backup direct connect for backup external device.",
			},
			"enable_edge_segmentation": {
				Type:        schema.TypeBool,
				Optional:    true,
				Default:     false,
				ForceNew:    true,
				Description: "Switch to allow this connection to communicate with a Security Domain via Connection Policy.",
			},
			"switch_to_ha_standby_gateway": {
				Type:        schema.TypeBool,
				Optional:    true,
				Default:     false,
				Description: "Only valid for Transit Gateway's with Active-Standby Mode enabled. Valid values: true, false. Default: false.",
			},
			"enable_learned_cidrs_approval": {
				Type:     schema.TypeBool,
				Optional: true,
				Default:  false,
				Description: "Enable learned CIDR approval for the connection. Only valid with 'connection_type' = 'bgp'." +
					" Requires the transit_gateway's 'learned_cidrs_approval_mode' attribute be set to 'connection'. " +
					"Valid values: true, false. Default value: false. Available as of provider version R2.18+.",
			},
<<<<<<< HEAD
			"enable_ikev2": {
				Type:        schema.TypeBool,
				Optional:    true,
				Default:     false,
				ForceNew:    true,
				Description: "Set as true if use IKEv2.",
=======
			"manual_bgp_advertised_cidrs": {
				Type: schema.TypeSet,
				Elem: &schema.Schema{
					Type:         schema.TypeString,
					ValidateFunc: validation.IsCIDR,
				},
				Optional: true,
				Description: "Configure manual BGP advertised CIDRs for this connection. Only valid with 'connection_type'" +
					" = 'bgp'. Available as of provider version R2.18+.",
>>>>>>> c3c5fada
			},
		},
	}
}

func resourceAviatrixTransitExternalDeviceConnCreate(d *schema.ResourceData, meta interface{}) error {
	client := meta.(*goaviatrix.Client)

	externalDeviceConn := &goaviatrix.ExternalDeviceConn{
		VpcID:                  d.Get("vpc_id").(string),
		ConnectionName:         d.Get("connection_name").(string),
		GwName:                 d.Get("gw_name").(string),
		ConnectionType:         d.Get("connection_type").(string),
		RemoteGatewayIP:        d.Get("remote_gateway_ip").(string),
		RemoteSubnet:           d.Get("remote_subnet").(string),
		PreSharedKey:           d.Get("pre_shared_key").(string),
		LocalTunnelCidr:        d.Get("local_tunnel_cidr").(string),
		RemoteTunnelCidr:       d.Get("remote_tunnel_cidr").(string),
		Phase1Auth:             d.Get("phase_1_authentication").(string),
		Phase1DhGroups:         d.Get("phase_1_dh_groups").(string),
		Phase1Encryption:       d.Get("phase_1_encryption").(string),
		Phase2Auth:             d.Get("phase_2_authentication").(string),
		Phase2DhGroups:         d.Get("phase_2_dh_groups").(string),
		Phase2Encryption:       d.Get("phase_2_encryption").(string),
		BackupRemoteGatewayIP:  d.Get("backup_remote_gateway_ip").(string),
		BackupPreSharedKey:     d.Get("backup_pre_shared_key").(string),
		BackupLocalTunnelCidr:  d.Get("backup_local_tunnel_cidr").(string),
		BackupRemoteTunnelCidr: d.Get("backup_remote_tunnel_cidr").(string),
	}

	bgpLocalAsNum, err := strconv.Atoi(d.Get("bgp_local_as_num").(string))
	if err == nil {
		externalDeviceConn.BgpLocalAsNum = bgpLocalAsNum
	}
	bgpRemoteAsNum, err := strconv.Atoi(d.Get("bgp_remote_as_num").(string))
	if err == nil {
		externalDeviceConn.BgpRemoteAsNum = bgpRemoteAsNum
	}
	backupBgpLocalAsNum, err := strconv.Atoi(d.Get("backup_bgp_remote_as_num").(string))
	if err == nil {
		externalDeviceConn.BackupBgpRemoteAsNum = backupBgpLocalAsNum
	}

	directConnect := d.Get("direct_connect").(bool)
	if directConnect {
		externalDeviceConn.DirectConnect = "true"
	}

	haEnabled := d.Get("ha_enabled").(bool)
	if haEnabled {
		externalDeviceConn.HAEnabled = "true"
	}

	backupDirectConnect := d.Get("backup_direct_connect").(bool)
	if backupDirectConnect {
		externalDeviceConn.BackupDirectConnect = "true"
	}

	enableEdgeSegmentation := d.Get("enable_edge_segmentation").(bool)
	if enableEdgeSegmentation {
		externalDeviceConn.EnableEdgeSegmentation = "true"
	}

	if externalDeviceConn.ConnectionType == "bgp" && externalDeviceConn.RemoteSubnet != "" {
		return fmt.Errorf("'remote_subnet' is needed for connection type of 'static' not 'bpg'")
	} else if externalDeviceConn.ConnectionType == "static" && (externalDeviceConn.BgpLocalAsNum != 0 || externalDeviceConn.BgpRemoteAsNum != 0) {
		return fmt.Errorf("'bgp_local_as_num' and 'bgp_remote_as_num' are needed for connection type of 'bgp' not 'static'")
	}

	customAlgorithms := d.Get("custom_algorithms").(bool)
	if !customAlgorithms && (externalDeviceConn.Phase1Auth != "" || externalDeviceConn.Phase1DhGroups != "" ||
		externalDeviceConn.Phase1Encryption != "" || externalDeviceConn.Phase2Auth != "" ||
		externalDeviceConn.Phase2DhGroups != "" || externalDeviceConn.Phase2Encryption != "") {
		return fmt.Errorf("'custom_algorithms' is not enabled, all algorithms fields should be left empty")
	}

	if haEnabled {
		if externalDeviceConn.BackupRemoteGatewayIP == "" {
			return fmt.Errorf("ha is enabled, please specify 'backup_remote_gateway_ip'")
		}
		remoteIP := strings.Split(externalDeviceConn.RemoteGatewayIP, ",")
		if len(remoteIP) > 1 {
			return fmt.Errorf("expected 'remote_gateway_ip' to contain only one valid IPv4 address, got: %s", externalDeviceConn.RemoteGatewayIP)
		}
		ip := net.ParseIP(externalDeviceConn.RemoteGatewayIP)
		if four := ip.To4(); four == nil {
			return fmt.Errorf("expected 'remote_gateway_ip' to contain a valid IPv4 address, got: %s", externalDeviceConn.RemoteGatewayIP)
		}
		if externalDeviceConn.BackupRemoteGatewayIP == externalDeviceConn.RemoteGatewayIP {
			return fmt.Errorf("expected 'backup_remote_gateway_ip' to contain a different valid IPv4 address than 'remote_gateway_ip'")
		}
		if externalDeviceConn.BackupBgpRemoteAsNum == 0 && externalDeviceConn.ConnectionType == "bgp" {
			return fmt.Errorf("ha is enabled, and 'connection_type' is 'bgp', please specify 'backup_bgp_remote_as_num'")
		}
	} else {
		if backupDirectConnect {
			return fmt.Errorf("ha is not enabled, please set 'back_direct_connect' to false")
		}
		if externalDeviceConn.BackupPreSharedKey != "" || externalDeviceConn.BackupLocalTunnelCidr != "" ||
			externalDeviceConn.BackupRemoteTunnelCidr != "" || externalDeviceConn.BackupRemoteGatewayIP != "" {
			return fmt.Errorf("ha is not enabled, please set 'backup_pre_shared_key', 'backup_local_tunnel_cidr', " +
				"'backup_remote_gateway_ip' and 'backup_remote_tunnel_cidr' to empty")
		}
		if externalDeviceConn.BackupBgpRemoteAsNum != 0 && externalDeviceConn.ConnectionType == "bgp" {
			return fmt.Errorf("ha is not enabled, and 'connection_type' is 'bgp', please specify 'backup_bgp_remote_as_num' to empty")
		}
	}

	enableLearnedCIDRApproval := d.Get("enable_learned_cidrs_approval").(bool)
	if externalDeviceConn.ConnectionType != "bgp" && enableLearnedCIDRApproval {
		return fmt.Errorf("'connection_type' must be 'bgp' if 'enable_learned_cidrs_approval' is set to true")
	}
	manualBGPCidrs := getStringSet(d, "manual_bgp_advertised_cidrs")
	if externalDeviceConn.ConnectionType != "bgp" && len(manualBGPCidrs) != 0 {
		return fmt.Errorf("'connection_type' must be 'bgp' if 'manual_bgp_advertised_cidrs' is not empty")
	}

	enableIkev2 := d.Get("enable_ikev2").(bool)
	if enableIkev2 {
		externalDeviceConn.EnableIkev2 = "true"
	}

	err = client.CreateExternalDeviceConn(externalDeviceConn)
	if err != nil {
		return fmt.Errorf("failed to create Aviatrix external device connection: %s", err)
	}

	d.SetId(externalDeviceConn.ConnectionName + "~" + externalDeviceConn.VpcID)

	transitAdvancedConfig, err := client.GetTransitGatewayAdvancedConfig(&goaviatrix.TransitVpc{GwName: externalDeviceConn.GwName})
	if err != nil {
		return fmt.Errorf("could not get advanced config for transit gateway: %v", err)
	}
	if d.Get("switch_to_ha_standby_gateway").(bool) && !transitAdvancedConfig.ActiveStandbyEnabled {
		return fmt.Errorf("can not set 'switch_to_ha_standby_gateway' unless Active-Standby Mode is enabled on " +
			"the transit gateway. Please enable Active-Standby Mode on the transit gateway and try again")
	}

	if d.Get("switch_to_ha_standby_gateway").(bool) {
		if err := client.SwitchActiveTransitGateway(externalDeviceConn.GwName, externalDeviceConn.ConnectionName); err != nil {
			return fmt.Errorf("could not switch active transit gateway to HA: %v", err)
		}
	}

	if enableLearnedCIDRApproval {
		err = client.EnableTransitConnectionLearnedCIDRApproval(externalDeviceConn.GwName, externalDeviceConn.ConnectionName)
		if err != nil {
			return fmt.Errorf("could not enable learned cidr approval: %v", err)
		}
	}

	if len(manualBGPCidrs) > 0 {
		err = client.EditTransitConnectionBGPManualAdvertiseCIDRs(externalDeviceConn.GwName, externalDeviceConn.ConnectionName, manualBGPCidrs)
		if err != nil {
			return fmt.Errorf("could not edit manual advertised BGP cidrs: %v", err)
		}
	}

	return resourceAviatrixTransitExternalDeviceConnRead(d, meta)
}

func resourceAviatrixTransitExternalDeviceConnRead(d *schema.ResourceData, meta interface{}) error {
	client := meta.(*goaviatrix.Client)

	connectionName := d.Get("connection_name").(string)
	vpcID := d.Get("vpc_id").(string)
	if connectionName == "" || vpcID == "" {
		id := d.Id()
		log.Printf("[DEBUG] Looks like an import, no 'connection_name' or 'vpc_id' received. Import Id is %s", id)
		d.Set("connection_name", strings.Split(id, "~")[0])
		d.Set("vpc_id", strings.Split(id, "~")[1])
		d.SetId(id)
	}

	externalDeviceConn := &goaviatrix.ExternalDeviceConn{
		VpcID:          d.Get("vpc_id").(string),
		ConnectionName: d.Get("connection_name").(string),
	}

	conn, err := client.GetExternalDeviceConnDetail(externalDeviceConn)
	log.Printf("[TRACE] Reading Aviatrix external device conn: %s : %#v", d.Get("connection_name").(string), externalDeviceConn)

	if err != nil {
		if err == goaviatrix.ErrNotFound {
			d.SetId("")
			return nil
		}
		return fmt.Errorf("couldn't find Aviatrix external device conn: %s, %#v", err, externalDeviceConn)
	}

	if conn != nil {
		d.Set("vpc_id", conn.VpcID)
		d.Set("connection_name", conn.ConnectionName)
		d.Set("gw_name", conn.GwName)
		d.Set("remote_gateway_ip", conn.RemoteGatewayIP)
		d.Set("connection_type", conn.ConnectionType)
		if conn.ConnectionType == "bgp" {
			if conn.BgpLocalAsNum != 0 {
				d.Set("bgp_local_as_num", strconv.Itoa(conn.BgpLocalAsNum))
			}
			if conn.BgpRemoteAsNum != 0 {
				d.Set("bgp_remote_as_num", strconv.Itoa(conn.BgpRemoteAsNum))
			}
			if conn.BackupBgpRemoteAsNum != 0 {
				d.Set("backup_bgp_remote_as_num", strconv.Itoa(conn.BackupBgpRemoteAsNum))
			}
		} else {
			d.Set("remote_subnet", conn.RemoteSubnet)
		}
		if conn.DirectConnect == "enabled" {
			d.Set("direct_connect", true)
		} else {
			d.Set("direct_connect", false)
		}

		d.Set("local_tunnel_cidr", conn.LocalTunnelCidr)
		d.Set("remote_tunnel_cidr", conn.RemoteTunnelCidr)
		if conn.CustomAlgorithms {
			d.Set("custom_algorithms", true)
			d.Set("phase_1_authentication", conn.Phase1Auth)
			d.Set("phase_2_authentication", conn.Phase2Auth)
			d.Set("phase_1_dh_groups", conn.Phase1DhGroups)
			d.Set("phase_2_dh_groups", conn.Phase2DhGroups)
			d.Set("phase_1_encryption", conn.Phase1Encryption)
			d.Set("phase_2_encryption", conn.Phase2Encryption)
		} else {
			d.Set("custom_algorithms", false)
		}

		if conn.HAEnabled == "enabled" {
			d.Set("ha_enabled", true)
			d.Set("backup_remote_gateway_ip", conn.BackupRemoteGatewayIP)
			d.Set("backup_local_tunnel_cidr", conn.BackupLocalTunnelCidr)
			d.Set("backup_remote_tunnel_cidr", conn.BackupRemoteTunnelCidr)
			if conn.BackupDirectConnect == "enabled" {
				d.Set("backup_direct_connect", true)
			} else {
				d.Set("backup_direct_connect", false)
			}
		} else {
			d.Set("ha_enabled", false)
			d.Set("backup_direct_connect", false)
		}

		if conn.EnableEdgeSegmentation == "enabled" {
			d.Set("enable_edge_segmentation", true)
		} else {
			d.Set("enable_edge_segmentation", false)
		}

		transitAdvancedConfig, err := client.GetTransitGatewayAdvancedConfig(&goaviatrix.TransitVpc{GwName: externalDeviceConn.GwName})
		if err != nil {
			return fmt.Errorf("could not get advanced config for transit gateway: %v", err)
		}

		activeGatewayType := "Primary"
		for _, v := range transitAdvancedConfig.ActiveStandbyConnections {
			if v.ConnectionName != externalDeviceConn.ConnectionName {
				continue
			}
			activeGatewayType = v.ActiveGatewayType
		}
		d.Set("switch_to_ha_standby_gateway", activeGatewayType == "HA")

		for _, v := range transitAdvancedConfig.ConnectionLearnedCIDRApprovalInfo {
			if v.ConnName == externalDeviceConn.ConnectionName {
				d.Set("enable_learned_cidrs_approval", v.EnabledApproval == "yes")
				break
			}
		}

<<<<<<< HEAD
		if conn.EnableIkev2 == "enabled" {
			d.Set("enable_ikev2", true)
		} else {
			d.Set("enable_ikev2", false)
=======
		if err := d.Set("manual_bgp_advertised_cidrs", conn.ManualBGPCidrs); err != nil {
			return fmt.Errorf("setting 'manual_bgp_advertised_cidrs' into state: %v", err)
>>>>>>> c3c5fada
		}
	}

	d.SetId(conn.ConnectionName + "~" + conn.VpcID)
	return nil
}

func resourceAviatrixTransitExternalDeviceConnUpdate(d *schema.ResourceData, meta interface{}) error {
	client := meta.(*goaviatrix.Client)
	gwName := d.Get("gw_name").(string)
	connName := d.Get("connection_name").(string)

	transitAdvancedConfig, err := client.GetTransitGatewayAdvancedConfig(&goaviatrix.TransitVpc{GwName: gwName})
	if err != nil {
		return fmt.Errorf("could not get advanced config for transit gateway: %v", err)
	}
	if d.Get("switch_to_ha_standby_gateway").(bool) && !transitAdvancedConfig.ActiveStandbyEnabled {
		return fmt.Errorf("can not set 'switch_to_ha_standby_gateway' unless Active-Standby Mode is enabled on " +
			"the transit gateway. Please enable Active-Standby Mode on the transit gateway and try again")
	}

	if d.HasChange("switch_to_ha_standby_gateway") {
		if err := client.SwitchActiveTransitGateway(gwName, connName); err != nil {
			return fmt.Errorf("could not switch active transit gateway: %v", err)
		}
	}

	if d.HasChange("enable_learned_cidrs_approval") {
		enableLearnedCIDRApproval := d.Get("enable_learned_cidrs_approval").(bool)
		if enableLearnedCIDRApproval {
			err = client.EnableTransitConnectionLearnedCIDRApproval(gwName, connName)
			if err != nil {
				return fmt.Errorf("could not enable learned cidr approval: %v", err)
			}
		} else {
			err = client.DisableTransitConnectionLearnedCIDRApproval(gwName, connName)
			if err != nil {
				return fmt.Errorf("could not disable learned cidr approval: %v", err)
			}
		}
	}

	if d.HasChange("manual_bgp_advertised_cidrs") {
		manualBGPCidrs := getStringSet(d, "manual_bgp_advertised_cidrs")
		err := client.EditTransitConnectionBGPManualAdvertiseCIDRs(gwName, connName, manualBGPCidrs)
		if err != nil {
			return fmt.Errorf("could not edit manual advertise manual cidrs: %v", err)
		}
	}

	return nil
}

func resourceAviatrixTransitExternalDeviceConnDelete(d *schema.ResourceData, meta interface{}) error {
	client := meta.(*goaviatrix.Client)

	externalDeviceConn := &goaviatrix.ExternalDeviceConn{
		VpcID:          d.Get("vpc_id").(string),
		ConnectionName: d.Get("connection_name").(string),
	}

	log.Printf("[INFO] Deleting Aviatrix external device connection: %#v", externalDeviceConn)

	err := client.DeleteExternalDeviceConn(externalDeviceConn)
	if err != nil {
		return fmt.Errorf("failed to delete Aviatrix external device connection: %s", err)
	}

	return nil
}<|MERGE_RESOLUTION|>--- conflicted
+++ resolved
@@ -247,14 +247,13 @@
 					" Requires the transit_gateway's 'learned_cidrs_approval_mode' attribute be set to 'connection'. " +
 					"Valid values: true, false. Default value: false. Available as of provider version R2.18+.",
 			},
-<<<<<<< HEAD
 			"enable_ikev2": {
 				Type:        schema.TypeBool,
 				Optional:    true,
 				Default:     false,
 				ForceNew:    true,
 				Description: "Set as true if use IKEv2.",
-=======
+      },
 			"manual_bgp_advertised_cidrs": {
 				Type: schema.TypeSet,
 				Elem: &schema.Schema{
@@ -264,7 +263,6 @@
 				Optional: true,
 				Description: "Configure manual BGP advertised CIDRs for this connection. Only valid with 'connection_type'" +
 					" = 'bgp'. Available as of provider version R2.18+.",
->>>>>>> c3c5fada
 			},
 		},
 	}
@@ -536,15 +534,14 @@
 			}
 		}
 
-<<<<<<< HEAD
 		if conn.EnableIkev2 == "enabled" {
 			d.Set("enable_ikev2", true)
 		} else {
 			d.Set("enable_ikev2", false)
-=======
+    }
+    
 		if err := d.Set("manual_bgp_advertised_cidrs", conn.ManualBGPCidrs); err != nil {
 			return fmt.Errorf("setting 'manual_bgp_advertised_cidrs' into state: %v", err)
->>>>>>> c3c5fada
 		}
 	}
 
