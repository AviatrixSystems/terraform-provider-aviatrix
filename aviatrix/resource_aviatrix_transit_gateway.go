package aviatrix

import (
	"errors"
	"fmt"
	"log"
	"strings"
	"time"

	"github.com/AviatrixSystems/terraform-provider-aviatrix/v2/goaviatrix"
	"github.com/hashicorp/terraform-plugin-sdk/v2/helper/schema"
	"github.com/hashicorp/terraform-plugin-sdk/v2/helper/validation"
)

const (
	defaultLearnedCidrApprovalMode = "gateway"
	defaultBgpHoldTime             = 180
)

func resourceAviatrixTransitGateway() *schema.Resource {
	return &schema.Resource{
		Create: resourceAviatrixTransitGatewayCreate,
		Read:   resourceAviatrixTransitGatewayRead,
		Update: resourceAviatrixTransitGatewayUpdate,
		Delete: resourceAviatrixTransitGatewayDelete,
		Importer: &schema.ResourceImporter{
			State: schema.ImportStatePassthrough,
		},

		SchemaVersion: 1,
		MigrateState:  resourceAviatrixTransitGatewayMigrateState,

		Schema: map[string]*schema.Schema{
			"cloud_type": {
				Type:         schema.TypeInt,
				Required:     true,
				Description:  "Type of cloud service provider, requires an integer value. Use 1 for AWS.",
				ValidateFunc: validateCloudType,
			},
			"account_name": {
				Type:        schema.TypeString,
				Required:    true,
				Description: "This parameter represents the name of a Cloud-Account in Aviatrix controller.",
			},
			"gw_name": {
				Type:        schema.TypeString,
				Required:    true,
				ForceNew:    true,
				Description: "Name of the gateway which is going to be created.",
			},
			"vpc_id": {
				Type:        schema.TypeString,
				Required:    true,
				ForceNew:    true,
				Description: "VPC-ID/VNet-Name of cloud provider.",
			},
			"vpc_reg": {
				Type:        schema.TypeString,
				Required:    true,
				ForceNew:    true,
				Description: "Region of cloud provider.",
			},
			"gw_size": {
				Type:        schema.TypeString,
				Required:    true,
				Description: "Size of the gateway instance.",
			},
			"subnet": {
				Type:         schema.TypeString,
				Required:     true,
				ForceNew:     true,
				ValidateFunc: validation.IsCIDR,
				Description:  "Public Subnet Name.",
			},
			"zone": {
				Type:         schema.TypeString,
				Optional:     true,
				ForceNew:     true,
				ValidateFunc: validateAzureAZ,
				Description:  "Availability Zone. Only available for cloud_type = 8 (AZURE). Must be in the form 'az-n', for example, 'az-2'.",
			},
			"insane_mode_az": {
				Type:        schema.TypeString,
				Optional:    true,
				Default:     "",
				Description: "AZ of subnet being created for Insane Mode Transit Gateway. Required for AWS if insane_mode is enabled.",
			},
			"allocate_new_eip": {
				Type:     schema.TypeBool,
				Optional: true,
				Default:  true,
				DiffSuppressFunc: func(k, old, new string, d *schema.ResourceData) bool {
					return d.Get("enable_private_oob").(bool)
				},
				Description: "If false, reuse an idle address in Elastic IP pool for this gateway. " +
					"Otherwise, allocate a new Elastic IP and use it for this gateway.",
			},
			"ha_subnet": {
				Type:         schema.TypeString,
				Optional:     true,
				ValidateFunc: validation.IsCIDR,
				Description: "HA Subnet. Required for enabling HA for AWS/AZURE/AWSGOV gateway. " +
					"Optional for enabling HA for GCP gateway.",
			},
			"ha_zone": {
				Type:        schema.TypeString,
				Optional:    true,
				Default:     "",
				Description: "HA Zone. Required if enabling HA for GCP. Optional for AZURE.",
			},
			"ha_insane_mode_az": {
				Type:        schema.TypeString,
				Optional:    true,
				Default:     "",
				Description: "AZ of subnet being created for Insane Mode Transit HA Gateway. Required for AWS if insane_mode is enabled and ha_subnet is set.",
			},
			"ha_gw_size": {
				Type:        schema.TypeString,
				Optional:    true,
				Default:     "",
				Description: "HA Gateway Size. Mandatory if HA is enabled (ha_subnet is set).",
			},
			"single_az_ha": {
				Type:        schema.TypeBool,
				Optional:    true,
				Default:     false,
				Description: "Set to 'enabled' if this feature is desired.",
			},
			"single_ip_snat": {
				Type:        schema.TypeBool,
				Optional:    true,
				Default:     false,
				Description: "Enable or disable Source NAT feature in 'single_ip' mode for this container.",
			},
			"tag_list": {
				Type:        schema.TypeList,
				Elem:        &schema.Schema{Type: schema.TypeString},
				Optional:    true,
				Default:     nil,
				Deprecated:  "Use tags instead.",
				Description: "Instance tag of cloud provider.",
			},
			"enable_hybrid_connection": {
				Type:        schema.TypeBool,
				Optional:    true,
				Default:     false,
				Description: "Sign of readiness for TGW connection.",
			},
			"connected_transit": {
				Type:        schema.TypeBool,
				Optional:    true,
				Default:     false,
				Description: "Specify Connected Transit status.",
			},
			"insane_mode": {
				Type:        schema.TypeBool,
				Optional:    true,
				Default:     false,
				Description: "Enable Insane Mode for Transit. Valid values: true, false. If insane mode is enabled, gateway size has to at least be c5 size for AWS and Standard_D3_v2 size for AZURE.",
			},
			"enable_firenet": {
				Type:        schema.TypeBool,
				Optional:    true,
				Default:     false,
				Description: "Specify whether to enable firenet interfaces or not.",
			},
			"enable_gateway_load_balancer": {
				Type:     schema.TypeBool,
				Optional: true,
				Default:  false,
				Description: "Enable firenet interfaces with AWS Gateway Load Balancer. Only valid when `enable_firenet` or `enable_transit_firenet`" +
					" are set to true and `cloud_type` = 1 (AWS). Currently AWS Gateway Load Balancer is only supported " +
					"in AWS regions us-west-2 and us-east-1. Valid values: true or false. Default value: false.",
			},
			"enable_active_mesh": {
				Type:        schema.TypeBool,
				Optional:    true,
				Default:     false,
				Description: "Switch to Enable/Disable Active Mesh Mode for Transit Gateway. Valid values: true, false.",
			},
			"enable_vpc_dns_server": {
				Type:        schema.TypeBool,
				Optional:    true,
				Default:     false,
				Description: "Enable vpc_dns_server for Gateway. Only supports AWS/AWSGOV. Valid values: true, false.",
			},
			"enable_advertise_transit_cidr": {
				Type:        schema.TypeBool,
				Optional:    true,
				Default:     false,
				Description: "Switch to Enable/Disable advertise transit VPC network CIDR.",
			},
			"bgp_manual_spoke_advertise_cidrs": {
				Type:             schema.TypeString,
				Optional:         true,
				Default:          "",
				DiffSuppressFunc: DiffSuppressFuncIgnoreSpaceInString,
				Description:      "Intended CIDR list to advertise to VGW.",
			},
			"enable_encrypt_volume": {
				Type:        schema.TypeBool,
				Optional:    true,
				Default:     false,
				Description: "Enable encrypt gateway EBS volume. Only supported for AWS and AWSGOV providers. Valid values: true, false. Default value: false.",
			},
			"customized_spoke_vpc_routes": {
				Type:     schema.TypeString,
				Optional: true,
				Default:  "",
				Description: "A list of comma separated CIDRs to be customized for the spoke VPC routes. When configured, " +
					"it will replace all learned routes in VPC routing tables, including RFC1918 and non-RFC1918 CIDRs. " +
					"It applies to all spoke gateways attached to this transit gateway.",
			},
			"filtered_spoke_vpc_routes": {
				Type:     schema.TypeString,
				Optional: true,
				Default:  "",
				Description: "A list of comma separated CIDRs to be filtered from the spoke VPC route table. When configured, " +
					"filtering CIDR(s) or it’s subnet will be deleted from VPC routing tables as well as from spoke gateway’s " +
					"routing table. It applies to all spoke gateways attached to this transit gateway.",
			},
			"excluded_advertised_spoke_routes": {
				Type:     schema.TypeString,
				Optional: true,
				Default:  "",
				Description: "A list of comma separated CIDRs to be advertised to on-prem as 'Excluded CIDR List'. " +
					"When configured, it inspects all the advertised CIDRs from its spoke gateways and " +
					"remove those included in the 'Excluded CIDR List'.",
			},
			"customized_transit_vpc_routes": {
				Type:     schema.TypeSet,
				Optional: true,
				Description: "A list of CIDRs to be customized for the transit VPC routes. " +
					"When configured, it will replace all learned routes in VPC routing tables, including RFC1918 and non-RFC1918 CIDRs." +
					"To be effective, `enable_advertise_transit_cidr` or firewall management access for a transit firenet gateway must be enabled.",
				Elem: &schema.Schema{
					Type: schema.TypeString,
				},
			},
			"customer_managed_keys": {
				Type:        schema.TypeString,
				Optional:    true,
				Sensitive:   true,
				Description: "Customer managed key ID.",
			},
			"enable_egress_transit_firenet": {
				Type:        schema.TypeBool,
				Optional:    true,
				Default:     false,
				Description: "Specify whether to enable egress transit firenet interfaces or not.",
			},
			"enable_transit_firenet": {
				Type:        schema.TypeBool,
				Optional:    true,
				Default:     false,
				Description: "Specify whether to enable transit firenet interfaces or not.",
			},
			"lan_vpc_id": {
				Type:        schema.TypeString,
				Optional:    true,
				Description: "LAN VPC ID. Only used for GCP Transit FireNet.",
			},
			"lan_private_subnet": {
				Type:        schema.TypeString,
				Optional:    true,
				Description: "LAN Private Subnet. Only used for GCP Transit FireNet.",
			},
			"enable_learned_cidrs_approval": {
				Type:        schema.TypeBool,
				Optional:    true,
				Default:     false,
				Description: "Switch to enable/disable encrypted transit approval for transit Gateway. Valid values: true, false.",
			},
			"learned_cidrs_approval_mode": {
				Type:         schema.TypeString,
				Optional:     true,
				Default:      defaultLearnedCidrApprovalMode,
				ValidateFunc: validation.StringInSlice([]string{"gateway", "connection"}, false),
				Description: "Set the learned CIDRs approval mode. Only valid when 'enable_learned_cidrs_approval' is " +
					"set to true. If set to 'gateway', learned CIDR approval applies to ALL connections. If set to " +
					"'connection', learned CIDR approval is configured on a per connection basis. When configuring per " +
					"connection, use the enable_learned_cidrs_approval attribute within the connection resource to " +
					"toggle learned CIDR approval. Valid values: 'gateway' or 'connection'. Default value: 'gateway'.",
			},
			"bgp_polling_time": {
				Type:        schema.TypeString,
				Optional:    true,
				Default:     "50",
				Description: "BGP route polling time. Unit is in seconds. Valid values are between 10 and 50.",
			},
			"prepend_as_path": {
				Type:        schema.TypeList,
				Optional:    true,
				Description: "List of AS numbers to populate BGP AP_PATH field when it advertises to VGW or peer devices.",
				Elem: &schema.Schema{
					Type:         schema.TypeString,
					ValidateFunc: goaviatrix.ValidateASN,
				},
			},
			"local_as_number": {
				Type:         schema.TypeString,
				Optional:     true,
				Computed:     true,
				Description:  "Changes the Aviatrix Transit Gateway ASN number before you setup Aviatrix Transit Gateway connection configurations.",
				ValidateFunc: goaviatrix.ValidateASN,
			},
			"bgp_ecmp": {
				Type:        schema.TypeBool,
				Optional:    true,
				Default:     false,
				Description: "Enable Equal Cost Multi Path (ECMP) routing for the next hop.",
			},
			"enable_segmentation": {
				Type:        schema.TypeBool,
				Optional:    true,
				Default:     false,
				Description: "Enable segmentation to allow association of transit gateway to security domains.",
			},
			"enable_active_standby": {
				Type:        schema.TypeBool,
				Optional:    true,
				Default:     false,
				Description: "Enables Active-Standby Mode, available only with Active Mesh Mode and HA enabled.",
			},
			"enable_monitor_gateway_subnets": {
				Type:     schema.TypeBool,
				Optional: true,
				Default:  false,
				Description: "Enable [monitor gateway subnets](https://docs.aviatrix.com/HowTos/gateway.html#monitor-gateway-subnet). " +
					"Only valid for cloud_type = 1 (AWS) or 256 (AWSGOV). Valid values: true, false. Default value: false.",
			},
			"monitor_exclude_list": {
				Type:     schema.TypeSet,
				Optional: true,
				Elem: &schema.Schema{
					Type: schema.TypeString,
				},
				Description: "A set of monitored instance ids. Only valid when 'enable_monitor_gateway_subnets' = true.",
			},
			"enable_bgp_over_lan": {
				Type:        schema.TypeBool,
				Optional:    true,
				Default:     false,
				ForceNew:    true,
				Description: "Pre-allocate a network interface(eth4) for \"BGP over LAN\" functionality. Only valid for cloud_type = 8 (AZURE). Valid values: true or false. Default value: false. Available as of provider version R2.18+",
			},
			"enable_private_oob": {
				Type:        schema.TypeBool,
				Optional:    true,
				Default:     false,
				Description: "Enable private OOB.",
			},
			"oob_management_subnet": {
				Type:         schema.TypeString,
				Optional:     true,
				ForceNew:     true,
				ValidateFunc: validation.IsCIDR,
				Description:  "OOB management subnet.",
			},
			"oob_availability_zone": {
				Type:        schema.TypeString,
				Optional:    true,
				ForceNew:    true,
				Description: "OOB subnet availability zone.",
			},
			"ha_oob_management_subnet": {
				Type:         schema.TypeString,
				Optional:     true,
				ValidateFunc: validation.IsCIDR,
				Description:  "OOB HA management subnet.",
			},
			"ha_oob_availability_zone": {
				Type:        schema.TypeString,
				Optional:    true,
				Description: "OOB HA availability zone.",
			},
			"enable_jumbo_frame": {
				Type:        schema.TypeBool,
				Optional:    true,
				Default:     true,
				Description: "Enable jumbo frame support for transit gateway. Valid values: true or false. Default value: true.",
			},
			"bgp_hold_time": {
				Type:         schema.TypeInt,
				Optional:     true,
				Default:      defaultBgpHoldTime,
				ValidateFunc: validation.IntBetween(12, 360),
				Description:  "BGP Hold Time.",
			},
			"enable_transit_summarize_cidr_to_tgw": {
				Type:        schema.TypeBool,
				Optional:    true,
				Default:     false,
				Description: "Enable summarize CIDR to TGW.",
			},
			"eip": {
				Type:         schema.TypeString,
				Optional:     true,
				Computed:     true,
				ValidateFunc: validation.IsIPAddress,
				Description:  "Required when allocate_new_eip is false. It uses specified EIP for this gateway.",
			},
			"ha_eip": {
				Type:         schema.TypeString,
				Optional:     true,
				Computed:     true,
				ValidateFunc: validation.IsIPAddress,
				Description:  "Public IP address that you want assigned to the HA Transit Gateway.",
			},
			"security_group_id": {
				Type:        schema.TypeString,
				Computed:    true,
				Description: "Security group used for the transit gateway.",
			},
			"cloud_instance_id": {
				Type:        schema.TypeString,
				Computed:    true,
				Description: "Instance ID of the transit gateway.",
			},
			"private_ip": {
				Type:        schema.TypeString,
				Computed:    true,
				Description: "Private IP address of the transit gateway created.",
			},
			"ha_cloud_instance_id": {
				Type:        schema.TypeString,
				Computed:    true,
				Description: "Cloud instance ID of HA transit gateway.",
			},
			"ha_gw_name": {
				Type:        schema.TypeString,
				Computed:    true,
				Description: "Aviatrix transit gateway unique name of HA transit gateway.",
			},
			"ha_private_ip": {
				Type:        schema.TypeString,
				Computed:    true,
				Description: "Private IP address of HA transit gateway.",
			},
			"lan_interface_cidr": {
				Type:        schema.TypeString,
				Computed:    true,
				Description: "Transit gateway lan interface cidr.",
			},
			"ha_lan_interface_cidr": {
				Type:        schema.TypeString,
				Computed:    true,
				Description: "Transit gateway lan interface cidr for the HA gateway.",
			},
			"tags": {
				Type:          schema.TypeMap,
				Elem:          &schema.Schema{Type: schema.TypeString},
				Optional:      true,
				Description:   "A map of tags to assign to the transit gateway.",
				ConflictsWith: []string{"tag_list"},
			},
		},
	}
}

func resourceAviatrixTransitGatewayCreate(d *schema.ResourceData, meta interface{}) error {
	client := meta.(*goaviatrix.Client)

	gateway := &goaviatrix.TransitVpc{
		CloudType:                d.Get("cloud_type").(int),
		AccountName:              d.Get("account_name").(string),
		GwName:                   d.Get("gw_name").(string),
		VpcID:                    d.Get("vpc_id").(string),
		VpcSize:                  d.Get("gw_size").(string),
		Subnet:                   d.Get("subnet").(string),
		EnableHybridConnection:   d.Get("enable_hybrid_connection").(bool),
		EnableSummarizeCidrToTgw: d.Get("enable_transit_summarize_cidr_to_tgw").(bool),
	}

	enableNAT := d.Get("single_ip_snat").(bool)
	if enableNAT {
		gateway.EnableNAT = "yes"
	} else {
		gateway.EnableNAT = "no"
	}

	singleAZ := d.Get("single_az_ha").(bool)
	if singleAZ {
		gateway.SingleAzHa = "enabled"
	} else {
		gateway.SingleAzHa = "disabled"
	}

	connectedTransit := d.Get("connected_transit").(bool)
	if connectedTransit {
		gateway.ConnectedTransit = "yes"
	} else {
		gateway.ConnectedTransit = "no"
	}

	enablePrivateOob := d.Get("enable_private_oob").(bool)

	if !enablePrivateOob {
		allocateNewEip := d.Get("allocate_new_eip").(bool)
		if allocateNewEip {
			gateway.ReuseEip = "off"
		} else {
			gateway.ReuseEip = "on"
			gateway.Eip = d.Get("eip").(string)
		}
	}

	cloudType := d.Get("cloud_type").(int)
	zone := d.Get("zone").(string)
	if cloudType != goaviatrix.AZURE && zone != "" {
		return fmt.Errorf("attribute 'zone' is only for use with cloud_type = 8 (AZURE)")
	}
	if zone != "" {
		// The API uses the same string field to hold both subnet and zone
		// parameters.
		gateway.Subnet = fmt.Sprintf("%s~~%s~~", d.Get("subnet").(string), zone)
	}

	if cloudType == goaviatrix.AWS || cloudType == goaviatrix.GCP || cloudType == goaviatrix.OCI || cloudType == goaviatrix.AWSGOV {
		gateway.VpcID = d.Get("vpc_id").(string)
		if gateway.VpcID == "" {
			return fmt.Errorf("'vpc_id' cannot be empty for creating a transit gw")
		}
	} else if cloudType == goaviatrix.AZURE {
		gateway.VNetNameResourceGroup = d.Get("vpc_id").(string)
		if gateway.VNetNameResourceGroup == "" {
			return fmt.Errorf("'vpc_id' cannot be empty for creating a transit gw")
		}
	}

	if gateway.CloudType == goaviatrix.AWS || gateway.CloudType == goaviatrix.AZURE || gateway.CloudType == goaviatrix.OCI || gateway.CloudType == goaviatrix.AWSGOV {
		gateway.VpcRegion = d.Get("vpc_reg").(string)
	} else if gateway.CloudType == goaviatrix.GCP {
		// for gcp, rest api asks for "zone" rather than vpc region
		gateway.Zone = d.Get("vpc_reg").(string)
	} else {
		return fmt.Errorf("invalid cloud type, it can only be AWS (1), GCP (4), AZURE (8), OCI (16), or AWSGOV (256)")
	}

	insaneMode := d.Get("insane_mode").(bool)
	if insaneMode {
		if cloudType != goaviatrix.AWS && cloudType != goaviatrix.GCP && cloudType != goaviatrix.AZURE && cloudType != goaviatrix.AWSGOV {
			return fmt.Errorf("insane_mode is only supported for AWS, GCP, AZURE, and AWSGOV (cloud_type = 1, 4, 8 or 256)")
		}
		if cloudType == goaviatrix.AWS || cloudType == goaviatrix.AWSGOV {
			if d.Get("insane_mode_az").(string) == "" {
				return fmt.Errorf("insane_mode_az needed if insane_mode is enabled for AWS/AWSGOV cloud")
			}
			if d.Get("ha_subnet").(string) != "" && d.Get("ha_insane_mode_az").(string) == "" {
				return fmt.Errorf("ha_insane_mode_az needed if insane_mode is enabled for AWS/AWSGOV cloud and ha_subnet is set")
			}
			// Append availability zone to subnet
			var strs []string
			insaneModeAz := d.Get("insane_mode_az").(string)
			strs = append(strs, gateway.Subnet, insaneModeAz)
			gateway.Subnet = strings.Join(strs, "~~")
		}
		if cloudType == goaviatrix.GCP && !d.Get("enable_active_mesh").(bool) {
			return fmt.Errorf("insane_mode is supported for GCP provder only if active mesh 2.0 is enabled")
		}
		gateway.InsaneMode = "on"
	} else {
		gateway.InsaneMode = "off"
	}

	haSubnet := d.Get("ha_subnet").(string)
	haZone := d.Get("ha_zone").(string)
	if haZone != "" && gateway.CloudType != goaviatrix.GCP && gateway.CloudType != goaviatrix.AZURE {
		return fmt.Errorf("'ha_zone' is only valid for GCP and AZURE providers when enabling HA")
	}
	if gateway.CloudType == goaviatrix.GCP && haSubnet != "" && haZone == "" {
		return fmt.Errorf("'ha_zone' must be set to enable HA on GCP, cannot enable HA with only 'ha_subnet'")
	}
	if gateway.CloudType == goaviatrix.AZURE && haSubnet == "" && haZone != "" {
		return fmt.Errorf("'ha_subnet' must be provided to enable HA on AZURE, cannot enable HA with only 'ha_zone'")
	}
	haGwSize := d.Get("ha_gw_size").(string)
	if haSubnet == "" && haZone == "" && haGwSize != "" {
		return fmt.Errorf("'ha_gw_size' is only required if enabling HA")
	}
	if haGwSize == "" && haSubnet != "" {
		return fmt.Errorf("A valid non empty ha_gw_size parameter is mandatory for this resource if " +
			"ha_subnet is set")
	}

	enableEncryptVolume := d.Get("enable_encrypt_volume").(bool)
	customerManagedKeys := d.Get("customer_managed_keys").(string)
	if enableEncryptVolume && d.Get("cloud_type").(int) != goaviatrix.AWS && d.Get("cloud_type").(int) != goaviatrix.AWSGOV {
		return fmt.Errorf("'enable_encrypt_volume' is only supported for AWS and AWSGOV providers")
	}
	if !enableEncryptVolume && customerManagedKeys != "" {
		return fmt.Errorf("'customer_managed_keys' should be empty since Encrypt Volume is not enabled")
	}
	if !enableEncryptVolume && (gateway.CloudType == goaviatrix.AWS || gateway.CloudType == goaviatrix.AWSGOV) {
		gateway.EncVolume = "no"
	}

	enableFireNet := d.Get("enable_firenet").(bool)
	enableGatewayLoadBalancer := d.Get("enable_gateway_load_balancer").(bool)
	enableTransitFireNet := d.Get("enable_transit_firenet").(bool)
	if enableFireNet && enableTransitFireNet {
		return fmt.Errorf("can't enable firenet function and transit firenet function at the same time")
	}
	lanVpcID := d.Get("lan_vpc_id").(string)
	lanPrivateSubnet := d.Get("lan_private_subnet").(string)
	if enableTransitFireNet {
		if !intInSlice(gateway.CloudType, []int{goaviatrix.AWS, goaviatrix.AWSGOV, goaviatrix.GCP, goaviatrix.AZURE}) {
			return fmt.Errorf("'enable_transit_firenet' is only supported in AWS, AWSGOV, GCP and AZURE providers")
		}
		if intInSlice(gateway.CloudType, []int{goaviatrix.AZURE, goaviatrix.GCP}) {
			gateway.EnableTransitFireNet = "on"
		}
		if gateway.CloudType == goaviatrix.GCP {
			if lanVpcID == "" || lanPrivateSubnet == "" {
				return fmt.Errorf("'lan_vpc_id' and 'lan_private_subnet' are required when 'cloud_type' = 4 (GCP) and 'enable_transit_firenet' = true")
			}
			gateway.LanVpcID = lanVpcID
			gateway.LanPrivateSubnet = lanPrivateSubnet
		}
	}
	if (!enableTransitFireNet || gateway.CloudType != goaviatrix.GCP) && (lanVpcID != "" || lanPrivateSubnet != "") {
		return fmt.Errorf("'lan_vpc_id' and 'lan_private_subnet' are only valid when 'cloud_type' = 4 (GCP) and 'enable_transit_firenet' = true")
	}
	if enableGatewayLoadBalancer && !enableFireNet && !enableTransitFireNet {
		return fmt.Errorf("'enable_gateway_load_balancer' is only valid when 'enable_firenet' or 'enable_transit_firenet' is set to true")
	}
	if enableGatewayLoadBalancer && gateway.CloudType != goaviatrix.AWS {
		return fmt.Errorf("'enable_gateway_load_balancer' is only valid when 'cloud_type' = 1 (AWS)")
	}

	enableEgressTransitFireNet := d.Get("enable_egress_transit_firenet").(bool)
	if enableEgressTransitFireNet && gateway.CloudType != goaviatrix.AWS && gateway.CloudType != goaviatrix.AZURE && gateway.CloudType != goaviatrix.AWSGOV {
		return fmt.Errorf("'enable_egress_transit_firenet' is only supported in AWS, AZURE and AWSGOV cloud providers")
	}
	if enableEgressTransitFireNet && !enableTransitFireNet {
		return fmt.Errorf("'enable_egress_transit_firenet' requires 'enable_transit_firenet' to be set to true")
	}
	if enableEgressTransitFireNet && connectedTransit {
		return fmt.Errorf("'enable_egress_transit_firenet' requires 'connected_transit' to be set to false")
	}

	learnedCidrsApproval := d.Get("enable_learned_cidrs_approval").(bool)
	if learnedCidrsApproval {
		gateway.LearnedCidrsApproval = "on"
	}

	if learnedCidrsApproval && d.Get("learned_cidrs_approval_mode").(string) == "connection" {
		return fmt.Errorf("'enable_learned_cidrs_approval' must be false if 'learned_cidrs_approval_mode' is set to 'connection'")
	}

	enableMonitorSubnets := d.Get("enable_monitor_gateway_subnets").(bool)
	var excludedInstances []string
	for _, v := range d.Get("monitor_exclude_list").(*schema.Set).List() {
		excludedInstances = append(excludedInstances, v.(string))
	}
	if enableMonitorSubnets && cloudType != goaviatrix.AWS && cloudType != goaviatrix.AWSGOV {
		return fmt.Errorf("'enable_monitor_gateway_subnets' is only valid for cloud_type = 1 (AWS) or 256 (AWSGOV)")
	}
	if !enableMonitorSubnets && len(excludedInstances) != 0 {
		return fmt.Errorf("'monitor_exclude_list' must be empty if 'enable_monitor_gateway_subnets' is false")
	}

	bgpOverLan := d.Get("enable_bgp_over_lan").(bool)
	if bgpOverLan && cloudType != goaviatrix.AZURE {
		return fmt.Errorf("'enable_bgp_over_lan' is only valid for cloud_type = 8 (AZURE)")
	}
	if bgpOverLan {
		gateway.BgpOverLan = "on"
	}

	oobManagementSubnet := d.Get("oob_management_subnet").(string)
	oobAvailabilityZone := d.Get("oob_availability_zone").(string)
	haOobManagementSubnet := d.Get("ha_oob_management_subnet").(string)
	haOobAvailabilityZone := d.Get("ha_oob_availability_zone").(string)

	if enablePrivateOob {
		if cloudType != goaviatrix.AWS && cloudType != goaviatrix.AWSGOV {
			return fmt.Errorf("'enable_private_oob' is only valid for cloud_type = 1 (AWS) or 256 (AWSGOV)")
		}

		if oobAvailabilityZone == "" {
			return fmt.Errorf("\"oob_availability_zone\" is required if \"enable_private_oob\" is true")
		}

		if oobManagementSubnet == "" {
			return fmt.Errorf("\"oob_management_subnet\" is required if \"enable_private_oob\" is true")
		}

		if haSubnet != "" {
			if haOobAvailabilityZone == "" {
				return fmt.Errorf("\"ha_oob_availability_zone\" is required if \"enable_private_oob\" is true and \"ha_subnet\" is provided")
			}

			if haOobManagementSubnet == "" {
				return fmt.Errorf("\"ha_oob_management_subnet\" is required if \"enable_private_oob\" is true and \"ha_subnet\" is provided")
			}
		} else {
			if haOobAvailabilityZone != "" {
				return fmt.Errorf("\"ha_oob_availability_zone\" must be empty if \"ha_subnet\" is empty")
			}

			if haOobManagementSubnet != "" {
				return fmt.Errorf("\"ha_oob_management_sbunet\" must be empty if \"ha_subnet\" is empty")
			}
		}

		gateway.EnablePrivateOob = "on"
		gateway.Subnet = gateway.Subnet + "~~" + oobAvailabilityZone
		gateway.OobManagementSubnet = oobManagementSubnet + "~~" + oobAvailabilityZone
	} else {
		if oobAvailabilityZone != "" {
			return fmt.Errorf("\"oob_availability_zone\" must be empty if \"enable_private_oob\" is false")
		}

		if oobManagementSubnet != "" {
			return fmt.Errorf("\"oob_mangeemnt_sbunet\" must be empty if \"enable_private_oob\" is false")
		}

		if haOobAvailabilityZone != "" {
			return fmt.Errorf("\"ha_oob_availability_zone\" must be empty if \"enable_private_oob\" is false")
		}

		if haOobManagementSubnet != "" {
			return fmt.Errorf("\"ha_oob_management_sbunet\" must be empty if \"enable_private_oob\" is false")
		}
	}
	log.Printf("[INFO] Creating Aviatrix Transit Gateway: %#v", gateway)

	err := client.LaunchTransitVpc(gateway)
	if err != nil {
		return fmt.Errorf("failed to create Aviatrix Transit Gateway: %s", err)
	}

	d.SetId(gateway.GwName)

	flag := false
	defer resourceAviatrixTransitGatewayReadIfRequired(d, meta, &flag)

	if enableActiveMesh := d.Get("enable_active_mesh").(bool); !enableActiveMesh {
		gw := &goaviatrix.Gateway{
			GwName: d.Get("gw_name").(string),
		}
		gw.EnableActiveMesh = "no"

		err := client.DisableActiveMesh(gw)
		if err != nil {
			return fmt.Errorf("couldn't disable Active Mode for Aviatrix Transit Gateway: %s", err)
		}
	}

	if !singleAZ {
		singleAZGateway := &goaviatrix.Gateway{
			GwName:   d.Get("gw_name").(string),
			SingleAZ: "disabled",
		}

		log.Printf("[INFO] Disable Single AZ GW HA: %#v", singleAZGateway)

		err := client.DisableSingleAZGateway(singleAZGateway)
		if err != nil {
			return fmt.Errorf("failed to disable single AZ GW HA: %s", err)
		}
	}

	if haSubnet != "" || haZone != "" {
		//Enable HA
		transitGateway := &goaviatrix.TransitVpc{
			CloudType: d.Get("cloud_type").(int),
			GwName:    d.Get("gw_name").(string),
			HASubnet:  haSubnet,
			Eip:       d.Get("ha_eip").(string),
		}

		if insaneMode && (transitGateway.CloudType == goaviatrix.AWS || transitGateway.CloudType == goaviatrix.AWSGOV) {
			var haStrs []string
			insaneModeHaAz := d.Get("ha_insane_mode_az").(string)
			haStrs = append(haStrs, haSubnet, insaneModeHaAz)
			haSubnet = strings.Join(haStrs, "~~")
			transitGateway.HASubnet = haSubnet
		}

		if transitGateway.CloudType == goaviatrix.GCP && haZone == "" {
			return fmt.Errorf("no ha_zone is provided for enabling Transit HA gateway: %s", transitGateway.GwName)
		} else if transitGateway.CloudType == goaviatrix.GCP {
			transitGateway.HAZone = haZone
			transitGateway.HASubnetGCP = haSubnet
		}

		if transitGateway.CloudType == goaviatrix.AZURE && haZone != "" {
			transitGateway.HASubnet = fmt.Sprintf("%s~~%s~~", haSubnet, haZone)
		}

		if enablePrivateOob {
			transitGateway.HASubnet = transitGateway.HASubnet + "~~" + haOobAvailabilityZone
			transitGateway.HAOobManagementSubnet = haOobManagementSubnet + "~~" + haOobAvailabilityZone
		}

		log.Printf("[INFO] Enabling HA on Transit Gateway: %#v", haSubnet)

		if transitGateway.CloudType == goaviatrix.GCP {
			err = client.EnableHaTransitGateway(transitGateway)
		} else {
			err = client.EnableHaTransitVpc(transitGateway)
		}
		if err != nil {
			return fmt.Errorf("failed to enable HA Aviatrix Transit Gateway: %s", err)
		}

		//Resize HA Gateway
		log.Printf("[INFO]Resizing Transit HA Gateway: %#v", haGwSize)

		if haGwSize != gateway.VpcSize {
			if haGwSize == "" {
				return fmt.Errorf("A valid non empty ha_gw_size parameter is mandatory for this resource if " +
					"ha_subnet is set")
			}

			haGateway := &goaviatrix.Gateway{
				CloudType: d.Get("cloud_type").(int),
				GwName:    d.Get("gw_name").(string) + "-hagw",
			}
			haGateway.GwSize = d.Get("ha_gw_size").(string)

			log.Printf("[INFO] Resizing Transit HA GAteway size to: %s ", haGateway.GwSize)

			err := client.UpdateGateway(haGateway)
			if err != nil {
				return fmt.Errorf("failed to update Aviatrix Transit HA Gateway size: %s", err)
			}
		}
	}

	_, tagListOk := d.GetOk("tag_list")
	_, tagsOk := d.GetOk("tags")
	if tagListOk || tagsOk {
		if !intInSlice(gateway.CloudType, []int{goaviatrix.AWS, goaviatrix.AWSGOV, goaviatrix.AZURE}) {
			return errors.New("error creating transit gateway: adding tags is only supported for AWS, AWSGOV and AZURE, cloud_type must be 1, 256 or 8")
		}
		tags := &goaviatrix.Tags{
			ResourceType: "gw",
			ResourceName: d.Get("gw_name").(string),
			CloudType:    gateway.CloudType,
		}

		if tagListOk {
			tagList := d.Get("tag_list").([]interface{})
			tagListStr := goaviatrix.ExpandStringList(tagList)
			tagListStr = goaviatrix.TagListStrColon(tagListStr)
			gateway.TagList = strings.Join(tagListStr, ",")
			tags.TagList = gateway.TagList
		} else {
			tagsMap, err := extractTags(d, gateway.CloudType)
			if err != nil {
				return fmt.Errorf("error creating tags for transit gateway: %v", err)
			}
			tags.Tags = tagsMap
			tags.TagList = TagsMapToString(tagsMap)
		}

		if tags.CloudType == goaviatrix.AZURE {
			err := client.UpdateTags(tags)
			if err != nil {
				return fmt.Errorf("failed to add tags to transit gateway: %s", err)
			}
		} else {
			err := client.AddTags(tags)
			if err != nil {
				return fmt.Errorf("failed to add tags to transit gateway: %s", err)
			}
		}
	}

	enableHybridConnection := d.Get("enable_hybrid_connection").(bool)
	if enableHybridConnection {
		if cloudType != goaviatrix.AWS && cloudType != goaviatrix.AWSGOV {
			return fmt.Errorf("'enable_hybrid_connection' is only supported for AWS/AWSGOV providers")
		}

		err := client.AttachTransitGWForHybrid(gateway)
		if err != nil {
			return fmt.Errorf("failed to enable transit GW for Hybrid: %s", err)
		}
	}

	if connectedTransit {
		err := client.EnableConnectedTransit(gateway)
		if err != nil {
			return fmt.Errorf("failed to enable connected transit: %s", err)
		}
	}

	if enableNAT {
		gw := &goaviatrix.Gateway{
			GatewayName: gateway.GwName,
		}

		err := client.EnableSNat(gw)
		if err != nil {
			return fmt.Errorf("failed to enable SNAT: %s", err)
		}
	}

	if enableFireNet {
		if enableGatewayLoadBalancer {
			err := client.EnableGatewayFireNetInterfacesWithGWLB(gateway)
			if err != nil {
				return fmt.Errorf("failed to enable transit GW for FireNet Interfaces with Gateway Load Balancer enabled: %s", err)
			}
		} else {
			err := client.EnableGatewayFireNetInterfaces(gateway)
			if err != nil {
				return fmt.Errorf("failed to enable transit GW for FireNet Interfaces: %s", err)
			}
		}
	}

	enableVpcDnsServer := d.Get("enable_vpc_dns_server").(bool)
	if (d.Get("cloud_type").(int) == goaviatrix.AWS || d.Get("cloud_type").(int) == goaviatrix.AWSGOV) && enableVpcDnsServer {
		gwVpcDnsServer := &goaviatrix.Gateway{
			GwName: d.Get("gw_name").(string),
		}

		log.Printf("[INFO] Enable VPC DNS Server: %#v", gwVpcDnsServer)

		err := client.EnableVpcDnsServer(gwVpcDnsServer)
		if err != nil {
			return fmt.Errorf("failed to enable VPC DNS Server: %s", err)
		}
	} else if enableVpcDnsServer {
		return fmt.Errorf("'enable_vpc_dns_server' only supports AWS/AWSGOV providers")
	}

	enableAdvertiseTransitCidr := d.Get("enable_advertise_transit_cidr").(bool)
	if enableAdvertiseTransitCidr {
		err := client.EnableAdvertiseTransitCidr(gateway)
		if err != nil {
			return fmt.Errorf("failed to enable advertise transit CIDR: %s", err)
		}
	}

	bgpManualSpokeAdvertiseCidrs := d.Get("bgp_manual_spoke_advertise_cidrs").(string)
	if bgpManualSpokeAdvertiseCidrs != "" {
		gateway.BgpManualSpokeAdvertiseCidrs = bgpManualSpokeAdvertiseCidrs
		err := client.SetBgpManualSpokeAdvertisedNetworks(gateway)
		if err != nil {
			return fmt.Errorf("failed to set BGP Manual Spoke Advertise Cidrs: %s", err)
		}
	}

	if customizedSpokeVpcRoutes := d.Get("customized_spoke_vpc_routes").(string); customizedSpokeVpcRoutes != "" {
		transitGateway := &goaviatrix.Gateway{
			GwName:                   d.Get("gw_name").(string),
			CustomizedSpokeVpcRoutes: strings.Split(customizedSpokeVpcRoutes, ","),
		}
		for i := 0; ; i++ {
			log.Printf("[INFO] Editing customized routes of transit gateway: %s ", transitGateway.GwName)
			err := client.EditGatewayCustomRoutes(transitGateway)
			if err == nil {
				break
			}
			if i <= 10 && strings.Contains(err.Error(), "when it is down") {
				time.Sleep(10 * time.Second)
			} else {
				return fmt.Errorf("failed to customize spoke vpc routes of transit gateway: %s due to: %s", transitGateway.GwName, err)
			}
		}
	}

	if filteredSpokeVpcRoutes := d.Get("filtered_spoke_vpc_routes").(string); filteredSpokeVpcRoutes != "" {
		transitGateway := &goaviatrix.Gateway{
			GwName:                 d.Get("gw_name").(string),
			FilteredSpokeVpcRoutes: strings.Split(filteredSpokeVpcRoutes, ","),
		}
		for i := 0; ; i++ {
			log.Printf("[INFO] Editing filtered routes of transit gateway: %s ", transitGateway.GwName)
			err := client.EditGatewayFilterRoutes(transitGateway)
			if err == nil {
				break
			}
			if i <= 10 && strings.Contains(err.Error(), "when it is down") {
				time.Sleep(10 * time.Second)
			} else {
				return fmt.Errorf("failed to edit filtered spoke vpc routes of transit gateway: %s due to: %s", transitGateway.GwName, err)
			}
		}
	}

	if advertisedSpokeRoutesExclude := d.Get("excluded_advertised_spoke_routes").(string); advertisedSpokeRoutesExclude != "" {
		transitGateway := &goaviatrix.Gateway{
			GwName:                d.Get("gw_name").(string),
			AdvertisedSpokeRoutes: strings.Split(advertisedSpokeRoutesExclude, ","),
		}
		for i := 0; ; i++ {
			log.Printf("[INFO] Editing customized routes advertisement of transit gateway: %s ", transitGateway.GwName)
			err := client.EditGatewayAdvertisedCidr(transitGateway)
			if err == nil {
				break
			}
			if i <= 10 && strings.Contains(err.Error(), "when it is down") {
				time.Sleep(10 * time.Second)
			} else {
				return fmt.Errorf("failed to edit advertised spoke vpc routes of transit gateway: %s due to: %s", transitGateway.GwName, err)
			}
		}
	}

	if enableTransitFireNet && (gateway.CloudType == goaviatrix.AWS || gateway.CloudType == goaviatrix.AWSGOV) {
		enableActiveMesh := d.Get("enable_active_mesh").(bool)
		if !enableActiveMesh {
			return fmt.Errorf("active_mesh needs to be enabled to enable transit firenet")
		}
		gwTransitFireNet := &goaviatrix.Gateway{
			GwName: d.Get("gw_name").(string),
		}
		if enableGatewayLoadBalancer {
			err := client.EnableTransitFireNetWithGWLB(gwTransitFireNet)
			if err != nil {
				return fmt.Errorf("failed to enable transit firenet with Gateway Load Balancer enabled: %v", err)
			}
		} else {
			err := client.EnableTransitFireNet(gwTransitFireNet)
			if err != nil {
				return fmt.Errorf("failed to enable transit firenet for %s due to %s", gwTransitFireNet.GwName, err)
			}
		}
	}

	if val, ok := d.GetOk("bgp_polling_time"); ok {
		err := client.SetBgpPollingTime(gateway, val.(string))
		if err != nil {
			return fmt.Errorf("could not set bgp polling time: %v", err)
		}
	}

	if val, ok := d.GetOk("prepend_as_path"); ok {
		var prependASPath []string
		slice := val.([]interface{})
		for _, v := range slice {
			prependASPath = append(prependASPath, v.(string))
		}
		err := client.SetPrependASPath(gateway, prependASPath)
		if err != nil {
			return fmt.Errorf("could not set prepend_as_path: %v", err)
		}
	}

	if val, ok := d.GetOk("local_as_number"); ok {
		err := client.SetLocalASNumber(gateway, val.(string))
		if err != nil {
			return fmt.Errorf("could not set local_as_number: %v", err)
		}
	}

	if val, ok := d.GetOk("bgp_ecmp"); ok {
		err := client.SetBgpEcmp(gateway, val.(bool))
		if err != nil {
			return fmt.Errorf("could not set bgp_ecmp: %v", err)
		}
	}

	if d.Get("enable_segmentation").(bool) {
		if err := client.EnableSegmentation(gateway); err != nil {
			return fmt.Errorf("could not enable segmentation: %v", err)
		}
	}

	if enableEgressTransitFireNet {
		err := client.EnableEgressTransitFirenet(gateway)
		if err != nil {
			return fmt.Errorf("could not enable egress transit firenet: %v", err)
		}
	}

	enableActiveStandby := d.Get("enable_active_standby").(bool)
	if enableActiveStandby {
		if err := client.EnableActiveStandby(gateway); err != nil {
			return fmt.Errorf("could not enable Active Standby Mode: %v", err)
		}
	}

	approvalMode := d.Get("learned_cidrs_approval_mode").(string)
	if approvalMode != defaultLearnedCidrApprovalMode {
		err := client.SetTransitLearnedCIDRsApprovalMode(gateway, approvalMode)
		if err != nil {
			return fmt.Errorf("could not set learned CIDRs approval mode to %q: %v", approvalMode, err)
		}
	}

	var customizedTransitVpcRoutes []string
	for _, v := range d.Get("customized_transit_vpc_routes").(*schema.Set).List() {
		customizedTransitVpcRoutes = append(customizedTransitVpcRoutes, v.(string))
	}
	if len(customizedTransitVpcRoutes) != 0 {
		err := client.UpdateTransitGatewayCustomizedVpcRoute(gateway.GwName, customizedTransitVpcRoutes)
		if err != nil {
			return fmt.Errorf("couldn't update transit gateway customized vpc route: %s", err)
		}
	}

	if enableMonitorSubnets {
		err := client.EnableMonitorGatewaySubnets(gateway.GwName, excludedInstances)
		if err != nil {
			return fmt.Errorf("could not enable monitor gateway subnets: %v", err)
		}
	}

	if !d.Get("enable_jumbo_frame").(bool) {
		gw := &goaviatrix.Gateway{
			GwName: d.Get("gw_name").(string),
		}

		err := client.DisableJumboFrame(gw)
		if err != nil {
			return fmt.Errorf("could not disable jumbo frame for transit gateway: %v", err)
		}
	}

	if holdTime := d.Get("bgp_hold_time").(int); holdTime != defaultBgpHoldTime {
		err := client.ChangeBgpHoldTime(gateway.GwName, holdTime)
		if err != nil {
			return fmt.Errorf("could not change BGP Hold Time after Transit Gateway creation: %v", err)
		}
	}

	if gateway.EnableSummarizeCidrToTgw {
		err = client.EnableSummarizeCidrToTgw(gateway.GwName)
		if err != nil {
			return fmt.Errorf("could not enable summarize cidr to tgw: %v", err)
		}
	}

	return resourceAviatrixTransitGatewayReadIfRequired(d, meta, &flag)
}

func resourceAviatrixTransitGatewayReadIfRequired(d *schema.ResourceData, meta interface{}, flag *bool) error {
	if !(*flag) {
		*flag = true
		return resourceAviatrixTransitGatewayRead(d, meta)
	}
	return nil
}

func resourceAviatrixTransitGatewayRead(d *schema.ResourceData, meta interface{}) error {
	client := meta.(*goaviatrix.Client)

	var isImport bool
	gwName := d.Get("gw_name").(string)
	if gwName == "" {
		isImport = true
		id := d.Id()
		log.Printf("[DEBUG] Looks like an import, no gateway name received. Import Id is %s", id)
		d.Set("gw_name", id)
		gwName = id
		d.SetId(id)
	}

	gateway := &goaviatrix.Gateway{
		AccountName: d.Get("account_name").(string),
		GwName:      d.Get("gw_name").(string),
	}

	gw, err := client.GetGateway(gateway)
	if err != nil {
		if err == goaviatrix.ErrNotFound {
			d.SetId("")
			return nil
		}
		return fmt.Errorf("couldn't find Aviatrix Transit Gateway: %s", err)
	}

	log.Printf("[TRACE] reading gateway %s: %#v", d.Get("gw_name").(string), gw)

	if gw != nil {
		d.Set("cloud_type", gw.CloudType)
		d.Set("account_name", gw.AccountName)
		d.Set("gw_name", gw.GwName)
		d.Set("subnet", gw.VpcNet)

		if gw.CloudType == goaviatrix.AWS || gw.CloudType == goaviatrix.AWSGOV {
			d.Set("vpc_id", strings.Split(gw.VpcID, "~~")[0])
			d.Set("vpc_reg", gw.VpcRegion)
			if gw.AllocateNewEipRead && !gw.EnablePrivateOob {
				d.Set("allocate_new_eip", true)
			} else {
				d.Set("allocate_new_eip", false)
			}
		} else if gw.CloudType == goaviatrix.GCP {
			d.Set("vpc_id", strings.Split(gw.VpcID, "~-~")[0])
			d.Set("vpc_reg", gw.GatewayZone)
			if gw.AllocateNewEipRead {
				d.Set("allocate_new_eip", true)
			} else {
				d.Set("allocate_new_eip", false)
			}
		} else if gw.CloudType == goaviatrix.AZURE || gw.CloudType == goaviatrix.OCI {
			d.Set("vpc_id", gw.VpcID)
			d.Set("vpc_reg", gw.VpcRegion)
			d.Set("allocate_new_eip", true)
		}

		d.Set("enable_encrypt_volume", gw.EnableEncryptVolume)
		d.Set("eip", gw.PublicIP)
		d.Set("gw_size", gw.GwSize)
		d.Set("cloud_instance_id", gw.CloudnGatewayInstID)
		d.Set("security_group_id", gw.GwSecurityGroupID)
		d.Set("private_ip", gw.PrivateIP)

		if gw.EnableNat == "yes" && gw.SnatMode == "primary" {
			d.Set("single_ip_snat", true)
		} else {
			d.Set("single_ip_snat", false)
		}

		if gw.SingleAZ == "yes" {
			d.Set("single_az_ha", true)
		} else {
			d.Set("single_az_ha", false)
		}

		if gw.CloudType == goaviatrix.AWS || gw.CloudType == goaviatrix.AWSGOV {
			d.Set("enable_hybrid_connection", gw.EnableHybridConnection)
		} else {
			d.Set("enable_hybrid_connection", false)
		}

		if gw.ConnectedTransit == "yes" {
			d.Set("connected_transit", true)
		} else {
			d.Set("connected_transit", false)
		}

		if gw.InsaneMode == "yes" {
			d.Set("insane_mode", true)
			if gw.CloudType == goaviatrix.AWS || gw.CloudType == goaviatrix.AWSGOV {
				d.Set("insane_mode_az", gw.GatewayZone)
			} else {
				d.Set("insane_mode_az", "")
			}
		} else {
			d.Set("insane_mode", false)
			d.Set("insane_mode_az", "")
		}

		if len(gw.CustomizedSpokeVpcRoutes) != 0 {
			if customizedRoutes := d.Get("customized_spoke_vpc_routes").(string); customizedRoutes != "" {
				customizedRoutesArray := strings.Split(customizedRoutes, ",")
				if len(goaviatrix.Difference(customizedRoutesArray, gw.CustomizedSpokeVpcRoutes)) == 0 &&
					len(goaviatrix.Difference(gw.CustomizedSpokeVpcRoutes, customizedRoutesArray)) == 0 {
					d.Set("customized_spoke_vpc_routes", customizedRoutes)
				} else {
					d.Set("customized_spoke_vpc_routes", strings.Join(gw.CustomizedSpokeVpcRoutes, ","))
				}
			} else {
				d.Set("customized_spoke_vpc_routes", strings.Join(gw.CustomizedSpokeVpcRoutes, ","))
			}
		} else {
			d.Set("customized_spoke_vpc_routes", "")
		}

		if len(gw.FilteredSpokeVpcRoutes) != 0 {
			if filteredSpokeVpcRoutes := d.Get("filtered_spoke_vpc_routes").(string); filteredSpokeVpcRoutes != "" {
				filteredSpokeVpcRoutesArray := strings.Split(filteredSpokeVpcRoutes, ",")
				if len(goaviatrix.Difference(filteredSpokeVpcRoutesArray, gw.FilteredSpokeVpcRoutes)) == 0 &&
					len(goaviatrix.Difference(gw.FilteredSpokeVpcRoutes, filteredSpokeVpcRoutesArray)) == 0 {
					d.Set("filtered_spoke_vpc_routes", filteredSpokeVpcRoutes)
				} else {
					d.Set("filtered_spoke_vpc_routes", strings.Join(gw.FilteredSpokeVpcRoutes, ","))
				}
			} else {
				d.Set("filtered_spoke_vpc_routes", strings.Join(gw.FilteredSpokeVpcRoutes, ","))
			}
		} else {
			d.Set("filtered_spoke_vpc_routes", "")
		}

		if len(gw.ExcludeCidrList) != 0 {
			if advertisedSpokeRoutes := d.Get("excluded_advertised_spoke_routes").(string); advertisedSpokeRoutes != "" {
				advertisedSpokeRoutesArray := strings.Split(advertisedSpokeRoutes, ",")
				if len(goaviatrix.Difference(advertisedSpokeRoutesArray, gw.ExcludeCidrList)) == 0 &&
					len(goaviatrix.Difference(gw.ExcludeCidrList, advertisedSpokeRoutesArray)) == 0 {
					d.Set("excluded_advertised_spoke_routes", advertisedSpokeRoutes)
				} else {
					d.Set("excluded_advertised_spoke_routes", strings.Join(gw.ExcludeCidrList, ","))
				}
			} else {
				d.Set("excluded_advertised_spoke_routes", strings.Join(gw.ExcludeCidrList, ","))
			}
		} else {
			d.Set("excluded_advertised_spoke_routes", "")
		}

		d.Set("enable_private_oob", gw.EnablePrivateOob)
		if gw.EnablePrivateOob {
			d.Set("oob_management_subnet", strings.Split(gw.OobManagementSubnet, "~~")[0])
			d.Set("oob_availability_zone", gw.GatewayZone)
		}

		gwDetail, err := client.GetGatewayDetail(gw)
		if err != nil {
			return fmt.Errorf("couldn't get Aviatrix Transit Gateway: %s", err)
		}

		d.Set("enable_firenet", gwDetail.EnableFireNet)
		d.Set("enable_gateway_load_balancer", gwDetail.EnabledGatewayLoadBalancer)
		d.Set("enable_egress_transit_firenet", gwDetail.EnableEgressTransitFireNet)
		d.Set("customized_transit_vpc_routes", gwDetail.CustomizedTransitVpcRoutes)

		d.Set("enable_transit_firenet", gwDetail.EnableTransitFireNet)
		if gwDetail.EnableTransitFireNet && gw.CloudType == goaviatrix.GCP {
			d.Set("lan_vpc_id", gwDetail.BundleVpcInfo.LAN.VpcID)
			d.Set("lan_private_subnet", strings.Split(gwDetail.BundleVpcInfo.LAN.Subnet, "~~")[0])
		}

		if _, zoneIsSet := d.GetOk("zone"); gw.CloudType == goaviatrix.AZURE && (isImport || zoneIsSet) &&
			gwDetail.GwZone != "AvailabilitySet" {
			d.Set("zone", "az-"+gwDetail.GwZone)
		}

		if gw.EnableActiveMesh == "yes" {
			d.Set("enable_active_mesh", true)
		} else {
			d.Set("enable_active_mesh", false)
		}

		if (gw.CloudType == goaviatrix.AWS || gw.CloudType == goaviatrix.AWSGOV) && gw.EnableVpcDnsServer == "Enabled" {
			d.Set("enable_vpc_dns_server", true)
		} else {
			d.Set("enable_vpc_dns_server", false)
		}

		if gwDetail.EnableAdvertiseTransitCidr == "yes" {
			d.Set("enable_advertise_transit_cidr", true)
		} else {
			d.Set("enable_advertise_transit_cidr", false)
		}

		if gwDetail.LearnedCidrsApproval == "yes" {
			d.Set("enable_learned_cidrs_approval", true)
		} else {
			d.Set("enable_learned_cidrs_approval", false)
		}

		var bgpManualSpokeAdvertiseCidrs []string
		if _, ok := d.GetOk("bgp_manual_spoke_advertise_cidrs"); ok {
			bgpManualSpokeAdvertiseCidrs = strings.Split(d.Get("bgp_manual_spoke_advertise_cidrs").(string), ",")
		}
		if len(goaviatrix.Difference(bgpManualSpokeAdvertiseCidrs, gwDetail.BgpManualSpokeAdvertiseCidrs)) != 0 ||
			len(goaviatrix.Difference(gwDetail.BgpManualSpokeAdvertiseCidrs, bgpManualSpokeAdvertiseCidrs)) != 0 {
			bgpMSAN := ""
			for i := range gwDetail.BgpManualSpokeAdvertiseCidrs {
				if i == 0 {
					bgpMSAN = bgpMSAN + gwDetail.BgpManualSpokeAdvertiseCidrs[i]
				} else {
					bgpMSAN = bgpMSAN + "," + gwDetail.BgpManualSpokeAdvertiseCidrs[i]
				}
			}
			d.Set("bgp_manual_spoke_advertise_cidrs", bgpMSAN)
		} else {
			d.Set("bgp_manual_spoke_advertise_cidrs", d.Get("bgp_manual_spoke_advertise_cidrs").(string))
		}

		lanCidr, err := client.GetTransitGatewayLanCidr(gw.GwName)
		if err != nil && err != goaviatrix.ErrNotFound {
			log.Printf("[WARN] Error getting lan cidr for transit gateway %s due to %s", gw.GwName, err)
		}
		d.Set("lan_interface_cidr", lanCidr)

		d.Set("enable_monitor_gateway_subnets", gw.MonitorSubnetsAction == "enable")
		if err := d.Set("monitor_exclude_list", gw.MonitorExcludeGWList); err != nil {
			return fmt.Errorf("setting 'monitor_exclude_list' to state: %v", err)
		}
	}

	if gw.CloudType == goaviatrix.AWS || gw.CloudType == goaviatrix.AWSGOV || gw.CloudType == goaviatrix.AZURE {
		tags := &goaviatrix.Tags{
			ResourceType: "gw",
			ResourceName: d.Get("gw_name").(string),
			CloudType:    gw.CloudType,
		}
		tagsMap, err := client.GetTagsMap(tags)
		if err != nil {
			return fmt.Errorf("unable to read tags for transit gateway: %v due to %v", gateway.GwName, err)
		}

		if _, ok := d.GetOk("tag_list"); ok {
			tagList := make([]string, 0, len(tagsMap))
			for key, val := range tagsMap {
				str := key + ":" + val
				tagList = append(tagList, str)
			}

			tagListFromUserConfig := d.Get("tag_list").([]interface{})
			tagListStr := goaviatrix.ExpandStringList(tagListFromUserConfig)

			if len(goaviatrix.Difference(tagListStr, tagList)) != 0 || len(goaviatrix.Difference(tagList, tagListStr)) != 0 {
				if err := d.Set("tag_list", tagList); err != nil {
					log.Printf("[WARN] Error setting tag_list for (%s): %s", d.Id(), err)
				}
			} else {
				if err := d.Set("tag_list", tagListStr); err != nil {
					log.Printf("[WARN] Error setting tag_list for (%s): %s", d.Id(), err)
				}
			}
		} else {
			if err := d.Set("tags", tagsMap); err != nil {
				log.Printf("[WARN] Error setting tags for (%s): %s", d.Id(), err)
			}
		}
	}

	transitGateway := &goaviatrix.TransitVpc{GwName: gwName}
	advancedConfig, err := client.GetTransitGatewayAdvancedConfig(transitGateway)
	if err != nil {
		return fmt.Errorf("could not get advanced config: %v", err)
	}

	d.Set("bgp_hold_time", advancedConfig.BgpHoldTime)
	d.Set("bgp_polling_time", advancedConfig.BgpPollingTime)
	err = d.Set("prepend_as_path", advancedConfig.PrependASPath)
	if err != nil {
		return fmt.Errorf("could not set prepend_as_path: %v", err)
	}
	d.Set("local_as_number", advancedConfig.LocalASNumber)
	d.Set("bgp_ecmp", advancedConfig.BgpEcmpEnabled)
	d.Set("enable_active_standby", advancedConfig.ActiveStandbyEnabled)
	if gw.CloudType == goaviatrix.AZURE {
		d.Set("enable_bgp_over_lan", advancedConfig.TunnelAddrLocal != "")
	} else {
		d.Set("enable_bgp_over_lan", false)
	}
	d.Set("enable_transit_summarize_cidr_to_tgw", advancedConfig.EnableSummarizeCidrToTgw)

	isSegmentationEnabled, err := client.IsSegmentationEnabled(transitGateway)
	if err != nil {
		return fmt.Errorf("could not read if segmentation is enabled: %v", err)
	}
	d.Set("enable_segmentation", isSegmentationEnabled)

	d.Set("learned_cidrs_approval_mode", advancedConfig.LearnedCIDRsApprovalMode)

	jumboFrameStatus, err := client.GetJumboFrameStatus(gateway)
	if err != nil {
		return fmt.Errorf("could not get jumbo frame status for transit gateway: %v", err)
	}
	d.Set("enable_jumbo_frame", jumboFrameStatus)

	haGateway := &goaviatrix.Gateway{
		AccountName: d.Get("account_name").(string),
		GwName:      d.Get("gw_name").(string) + "-hagw",
	}
	haGw, err := client.GetGateway(haGateway)
	if err != nil {
		if err == goaviatrix.ErrNotFound {
			d.Set("ha_gw_size", "")
			d.Set("ha_subnet", "")
			d.Set("ha_zone", "")
			d.Set("ha_insane_mode_az", "")
			d.Set("ha_eip", "")
			d.Set("ha_oob_management_subnet", "")
			d.Set("ha_oob_availability_zone", "")
		} else {
<<<<<<< HEAD
			return fmt.Errorf("error getting Aviatrix Transit HA Gateway: %v", err)
=======
			return fmt.Errorf("couldn't find Aviatrix Transit HA Gateway: %s", err)
>>>>>>> c806428b
		}
	} else {
		if haGw.CloudType == goaviatrix.AWS || haGw.CloudType == goaviatrix.AZURE || haGw.CloudType == goaviatrix.OCI || haGw.CloudType == goaviatrix.AWSGOV {
			d.Set("ha_subnet", haGw.VpcNet)
			if zone := d.Get("ha_zone"); haGw.CloudType == goaviatrix.AZURE && (isImport || zone.(string) != "") {
				haGwDetail, err := client.GetGatewayDetail(haGateway)
				if err != nil {
					return fmt.Errorf("could not get HA transit gateway details: %v", err)
				}
				if haGwDetail.GwZone != "AvailabilitySet" {
					d.Set("ha_zone", "az-"+haGwDetail.GwZone)
				} else {
					d.Set("ha_zone", "")
				}
			} else {
				d.Set("ha_zone", "")
			}
		} else if haGw.CloudType == goaviatrix.GCP {
			d.Set("ha_zone", haGw.GatewayZone)
			if d.Get("ha_subnet") != "" || isImport {
				d.Set("ha_subnet", haGw.VpcNet)
			}
		}
		d.Set("ha_eip", haGw.PublicIP)
		d.Set("ha_gw_size", haGw.GwSize)
		d.Set("ha_cloud_instance_id", haGw.CloudnGatewayInstID)
		d.Set("ha_gw_name", haGw.GwName)
		d.Set("ha_private_ip", haGw.PrivateIP)
		lanCidr, err := client.GetTransitGatewayLanCidr(haGw.GwName)
		if err != nil && err != goaviatrix.ErrNotFound {
			log.Printf("[WARN] Error getting lan cidr for HA transit gateway %s due to %s", haGw.GwName, err)
		}
		d.Set("ha_lan_interface_cidr", lanCidr)

		if haGw.EnablePrivateOob {
			d.Set("ha_oob_management_subnet", strings.Split(haGw.OobManagementSubnet, "~~")[0])
			d.Set("ha_oob_availability_zone", haGw.GatewayZone)
		}

		if haGw.InsaneMode == "yes" && (haGw.CloudType == goaviatrix.AWS || haGw.CloudType == goaviatrix.AWSGOV) {
			d.Set("ha_insane_mode_az", haGw.GatewayZone)
		} else {
			d.Set("ha_insane_mode_az", "")
		}
<<<<<<< HEAD
	}

	jumboFrameStatus, err := client.GetJumboFrameStatus(gateway)
	if err != nil {
		return fmt.Errorf("could not get jumbo frame status for transit gateway: %v", err)
=======
>>>>>>> c806428b
	}

	return nil
}

func resourceAviatrixTransitGatewayUpdate(d *schema.ResourceData, meta interface{}) error {
	client := meta.(*goaviatrix.Client)
	gateway := &goaviatrix.Gateway{
		CloudType: d.Get("cloud_type").(int),
		GwName:    d.Get("gw_name").(string),
	}
	haGateway := &goaviatrix.Gateway{
		CloudType: d.Get("cloud_type").(int),
		GwName:    d.Get("gw_name").(string) + "-hagw",
	}
	log.Printf("[INFO] Updating Aviatrix Transit Gateway: %#v", gateway)

	d.Partial(true)
	if d.HasChange("ha_zone") {
		haZone := d.Get("ha_zone").(string)
		if haZone != "" && gateway.CloudType != goaviatrix.GCP && gateway.CloudType != goaviatrix.AZURE {
			return fmt.Errorf("'ha_zone' is only valid for GCP and AZURE providers when enabling HA")
		}
	}
	if d.HasChange("ha_zone") || d.HasChange("ha_subnet") {
		haZone := d.Get("ha_zone").(string)
		haSubnet := d.Get("ha_subnet").(string)
		if gateway.CloudType == goaviatrix.GCP && haSubnet != "" && haZone == "" {
			return fmt.Errorf("'ha_zone' must be set to enable HA on GCP, cannot enable HA with only 'ha_subnet'")
		}
		if gateway.CloudType == goaviatrix.AZURE && haSubnet == "" && haZone != "" {
			return fmt.Errorf("'ha_subnet' must be provided to enable HA on AZURE, cannot enable HA with only 'ha_zone'")
		}
	}
	if d.HasChange("cloud_type") {
		return fmt.Errorf("updating cloud_type is not allowed")
	}
	if d.HasChange("account_name") {
		return fmt.Errorf("updating account_name is not allowed")
	}
	if d.HasChange("insane_mode") {
		return fmt.Errorf("updating insane_mode is not allowed")
	}
	if d.HasChange("insane_mode_az") {
		return fmt.Errorf("updating insane_mode_az is not allowed")
	}
	if d.HasChange("allocate_new_eip") {
		return fmt.Errorf("updating allocate_new_eip is not allowed")
	}
	if d.HasChange("eip") {
		return fmt.Errorf("updating eip is not allowed")
	}
	if d.HasChange("ha_eip") {
		o, n := d.GetChange("ha_eip")
		if o.(string) != "" && n.(string) != "" {
			return fmt.Errorf("updating ha_eip is not allowed")
		}
	}
	if d.HasChange("lan_vpc_id") {
		return fmt.Errorf("updating lan_vpc_id is not allowed")
	}
	if d.HasChange("lan_private_subnet") {
		return fmt.Errorf("updating lan_private_subnet is not allowed")
	}

	if d.HasChange("enable_transit_firenet") && intInSlice(d.Get("cloud_type").(int), []int{goaviatrix.AZURE, goaviatrix.GCP}) {
		return fmt.Errorf("editing 'enable_transit_firenet' in GCP and AZURE is not supported")
	}
	if d.Get("enable_egress_transit_firenet").(bool) && !d.Get("enable_transit_firenet").(bool) {
		return fmt.Errorf("'enable_egress_transit_firenet' requires 'enable_transit_firenet' to be set to true")
	}
	if d.Get("enable_egress_transit_firenet").(bool) && gateway.CloudType != goaviatrix.AZURE && gateway.CloudType != goaviatrix.AWS && gateway.CloudType != goaviatrix.AWSGOV {
		return fmt.Errorf("'enable_egress_transit_firenet' is currently only supported on AWS, AZURE and AWSGOV cloud providers")
	}

	if d.Get("enable_learned_cidrs_approval").(bool) && d.Get("learned_cidrs_approval_mode").(string) == "connection" {
		return fmt.Errorf("'enable_learned_cidrs_approval' must be false if 'learned_cidrs_approval_mode' is set to 'connection'")
	}

	if d.HasChange("enable_private_oob") {
		return fmt.Errorf("updating enable_private_oob is not allowed")
	}

	enablePrivateOob := d.Get("enable_private_oob").(bool)

	if !enablePrivateOob {
		if d.HasChange("ha_oob_management_subnet") {
			return fmt.Errorf("updating ha_oob_manage_subnet is not allowed if private oob is disabled")
		}

		if d.HasChange("ha_oob_availability_zone") {
			return fmt.Errorf("updating ha_oob_availability_zone is not allowed if private oob is disabled")
		}
	}

	if d.HasChange("single_az_ha") {
		singleAZGateway := &goaviatrix.Gateway{
			GwName: d.Get("gw_name").(string),
		}

		singleAZ := d.Get("single_az_ha").(bool)

		if singleAZ {
			singleAZGateway.SingleAZ = "enabled"
		} else {
			singleAZGateway.SingleAZ = "disabled"
		}

		if singleAZGateway.SingleAZ == "enabled" {
			log.Printf("[INFO] Enable Single AZ GW HA: %#v", singleAZGateway)

			err := client.EnableSingleAZGateway(singleAZGateway)
			if err != nil {
				return fmt.Errorf("failed to enable single AZ GW HA: %s", err)
			}
		} else if singleAZGateway.SingleAZ == "disabled" {
			log.Printf("[INFO] Disable Single AZ GW HA: %#v", singleAZGateway)
			err := client.DisableSingleAZGateway(singleAZGateway)
			if err != nil {
				return fmt.Errorf("failed to disable single AZ GW HA: %s", err)
			}
		}

	}

	primaryGwSize := d.Get("gw_size").(string)
	if d.HasChange("gw_size") {
		old, _ := d.GetChange("gw_size")
		primaryGwSize = old.(string)
		gateway.GwSize = d.Get("gw_size").(string)
		err := client.UpdateGateway(gateway)
		if err != nil {
			return fmt.Errorf("failed to update Aviatrix Transit Gateway: %s", err)
		}
	}

	newHaGwEnabled := false
	if d.HasChange("ha_subnet") || d.HasChange("ha_zone") || d.HasChange("ha_insane_mode_az") ||
		(enablePrivateOob && (d.HasChange("ha_oob_management_subnet") || d.HasChange("ha_oob_availability_zone"))) {
		transitGw := &goaviatrix.TransitVpc{
			GwName:    d.Get("gw_name").(string),
			CloudType: d.Get("cloud_type").(int),
		}

		if transitGw.CloudType == goaviatrix.AWS || transitGw.CloudType == goaviatrix.GCP || transitGw.CloudType == goaviatrix.AWSGOV {
			transitGw.Eip = d.Get("ha_eip").(string)
		}

		if !d.HasChange("ha_subnet") && d.HasChange("ha_insane_mode_az") {
			return fmt.Errorf("ha_subnet must change if ha_insane_mode_az changes")
		}
		if d.Get("insane_mode").(bool) && (transitGw.CloudType == goaviatrix.AWS || transitGw.CloudType == goaviatrix.AWSGOV) {
			var haStrs []string
			insaneModeHaAz := d.Get("ha_insane_mode_az").(string)
			if insaneModeHaAz == "" {
				return fmt.Errorf("ha_insane_mode_az needed if insane_mode is enabled and ha_subnet is set")
			}
			haStrs = append(haStrs, transitGw.HASubnet, insaneModeHaAz)
			transitGw.HASubnet = strings.Join(haStrs, "~~")
		}

		oldSubnet, newSubnet := d.GetChange("ha_subnet")
		oldZone, newZone := d.GetChange("ha_zone")
		deleteHaGw := false
		changeHaGw := false
		if transitGw.CloudType == goaviatrix.AWS || transitGw.CloudType == goaviatrix.AZURE || transitGw.CloudType == goaviatrix.AWSGOV {
			transitGw.HASubnet = d.Get("ha_subnet").(string)
			if transitGw.CloudType == goaviatrix.AZURE && d.Get("ha_zone").(string) != "" {
				transitGw.HASubnet = fmt.Sprintf("%s~~%s~~", d.Get("ha_subnet").(string), d.Get("ha_zone").(string))
			}
			if !enablePrivateOob {
				if oldSubnet == "" && newSubnet != "" {
					newHaGwEnabled = true
				} else if oldSubnet != "" && newSubnet == "" {
					deleteHaGw = true
				} else if oldSubnet != "" && newSubnet != "" {
					changeHaGw = true
				} else if d.HasChange("ha_zone") {
					changeHaGw = true
				}
			} else {
				if oldSubnet == "" && newSubnet != "" {
					newHaGwEnabled = true
				} else if newSubnet == "" {
					deleteHaGw = true
				} else if oldSubnet != newSubnet || (oldSubnet == newSubnet && (d.HasChange("ha_oob_management_subnet") || d.HasChange("ha_oob_availability_zone"))) {
					changeHaGw = true
				}
			}
		} else if transitGw.CloudType == goaviatrix.GCP {
			transitGw.HAZone = d.Get("ha_zone").(string)
			transitGw.HASubnetGCP = d.Get("ha_subnet").(string)
			if oldZone == "" && newZone != "" {
				newHaGwEnabled = true
			} else if oldZone != "" && newZone == "" {
				deleteHaGw = true
			} else if oldZone != "" && newZone != "" {
				changeHaGw = true
			}
		}

		haOobManagementSubnet := d.Get("ha_oob_management_subnet").(string)
		haOobAvailabilityZone := d.Get("ha_oob_availability_zone").(string)

		if enablePrivateOob {
			if newHaGwEnabled || changeHaGw {
				if haOobAvailabilityZone == "" {
					return fmt.Errorf("\"ha_oob_availability_zone\" is required if \"enable_private_oob\" is true and \"ha_subnet\" is provided")
				}

				if haOobManagementSubnet == "" {
					return fmt.Errorf("\"ha_oob_management_subnet\" is required if \"enable_private_oob\" is true and \"ha_subnet\" is provided")
				}

				transitGw.HASubnet = transitGw.HASubnet + "~~" + haOobAvailabilityZone
				transitGw.HAOobManagementSubnet = haOobManagementSubnet + "~~" + haOobAvailabilityZone
			} else if deleteHaGw {
				if haOobAvailabilityZone != "" {
					return fmt.Errorf("\"ha_oob_availability_zone\" must be empty if \"ha_subnet\" is empty")
				}

				if haOobManagementSubnet != "" {
					return fmt.Errorf("\"ha_oob_mangeemnt_sbunet\" must be empty if \"ha_subnet\" is empty")
				}
			}
		}

		if newHaGwEnabled {
			if transitGw.CloudType == goaviatrix.GCP {
				err := client.EnableHaTransitGateway(transitGw)
				if err != nil {
					return fmt.Errorf("failed to enable HA Aviatrix Transit Gateway: %s", err)
				}
			} else {
				err := client.EnableHaTransitVpc(transitGw)
				if err != nil {
					return fmt.Errorf("failed to enable HA Aviatrix Transit Gateway: %s", err)
				}
			}
		} else if deleteHaGw {
			if d.Get("ha_gw_size").(string) != "" {
				return fmt.Errorf("\"ha_gw_size\" must be empty if transit HA gateway is deleted")
			}

			err := client.DeleteGateway(haGateway)
			if err != nil {
				return fmt.Errorf("failed to delete Aviatrix Transit HA gateway: %s", err)
			}
		} else if changeHaGw {
			err := client.DeleteGateway(haGateway)
			if err != nil {
				return fmt.Errorf("failed to delete Aviatrix Transit HA gateway: %s", err)
			}

			transitGw.Eip = ""

			if transitGw.CloudType == goaviatrix.GCP {
				err := client.EnableHaTransitGateway(transitGw)
				if err != nil {
					return fmt.Errorf("failed to enable HA Aviatrix Transit Gateway: %s", err)
				}
			} else {
				err := client.EnableHaTransitVpc(transitGw)
				if err != nil {
					return fmt.Errorf("failed to enable HA Aviatrix Transit Gateway: %s", err)
				}
			}

			newHaGwEnabled = true
		}
	}

	if d.HasChange("tag_list") || d.HasChange("tags") {
		if !intInSlice(gateway.CloudType, []int{goaviatrix.AWS, goaviatrix.AWSGOV, goaviatrix.AZURE}) {
			return fmt.Errorf("failed to update transit gateway: adding tags is only supported for AWS, AWSGOV and AZURE, cloud_type must be set to 1, 256 or 8")
		}
		tags := &goaviatrix.Tags{
			ResourceType: "gw",
			ResourceName: d.Get("gw_name").(string),
			CloudType:    gateway.CloudType,
		}
		tagList := goaviatrix.ExpandStringList(d.Get("tag_list").([]interface{}))

		if d.HasChange("tag_list") {
			tagList = goaviatrix.TagListStrColon(tagList)
			tags.TagList = strings.Join(tagList, ",")
			err := client.UpdateTags(tags)
			if err != nil {
				return fmt.Errorf("failed to update tags for transit gateway: %s", err)
			}
		}
		if d.HasChange("tags") && len(tagList) == 0 {
			tagsMap, err := extractTags(d, gateway.CloudType)
			if err != nil {
				return fmt.Errorf("failed to update tags for transit gateway: %v", err)
			}
			tags.Tags = tagsMap
			tags.TagList = TagsMapToString(tagsMap)
			err = client.UpdateTags(tags)
			if err != nil {
				return fmt.Errorf("failed to update tags for transit gateway: %v", err)
			}
		}
	}

	if d.HasChange("connected_transit") {
		transitGateway := &goaviatrix.TransitVpc{
			CloudType:   d.Get("cloud_type").(int),
			AccountName: d.Get("account_name").(string),
			GwName:      d.Get("gw_name").(string),
			VpcID:       d.Get("vpc_id").(string),
			VpcRegion:   d.Get("vpc_reg").(string),
		}
		connectedTransit := d.Get("connected_transit").(bool)
		if connectedTransit {
			err := client.EnableConnectedTransit(transitGateway)
			if err != nil {
				return fmt.Errorf("failed to enable connected transit: %s", err)
			}
		} else {
			err := client.DisableConnectedTransit(transitGateway)
			if err != nil {
				return fmt.Errorf("failed to disable connected transit: %s", err)
			}
		}

	}

	if d.HasChange("ha_gw_size") || newHaGwEnabled {
		newHaGwSize := d.Get("ha_gw_size").(string)
		if !newHaGwEnabled || (newHaGwSize != primaryGwSize) {
			// MODIFIES HA GW SIZE if
			// Ha gateway wasn't newly configured
			// OR
			// newly configured Ha gateway is set to be different size than primary gateway
			// (when ha gateway is enabled, it's size is by default the same as primary gateway)
			_, err := client.GetGateway(haGateway)
			if err != nil {
				if err == goaviatrix.ErrNotFound {
					d.Set("ha_gw_size", "")
					d.Set("ha_subnet", "")
					d.Set("ha_zone", "")
					d.Set("ha_insane_mode_az", "")
					return nil
				}
				return fmt.Errorf("couldn't find Aviatrix Transit HA Gateway while trying to update HA Gw size: %s", err)
			}
			haGateway.GwSize = d.Get("ha_gw_size").(string)
			if haGateway.GwSize == "" {
				return fmt.Errorf("A valid non empty ha_gw_size parameter is mandatory for this resource if " +
					"ha_subnet or ha_zone is set")
			}
			err = client.UpdateGateway(haGateway)
			log.Printf("[INFO] Updating HA Gateway size to: %s ", haGateway.GwSize)
			if err != nil {
				return fmt.Errorf("failed to update Aviatrix Transit HA Gateway size: %s", err)
			}
		}
	}

	if d.HasChange("single_ip_snat") {
		gw := &goaviatrix.Gateway{
			CloudType:   d.Get("cloud_type").(int),
			GatewayName: d.Get("gw_name").(string),
		}
		enableNat := d.Get("single_ip_snat").(bool)

		if enableNat {
			err := client.EnableSNat(gw)
			if err != nil {
				return fmt.Errorf("failed to enable 'single_ip' mode SNAT feature: %s", err)
			}
		} else {
			err := client.DisableSNat(gw)
			if err != nil {
				return fmt.Errorf("failed to disable 'single_ip' mode SNAT: %s", err)
			}
		}

	}

	if gateway.CloudType == goaviatrix.AWS || gateway.CloudType == goaviatrix.AWSGOV {
		if d.HasChange("enable_hybrid_connection") {
			transitGateway := &goaviatrix.TransitVpc{
				CloudType:   d.Get("cloud_type").(int),
				AccountName: d.Get("account_name").(string),
				GwName:      d.Get("gw_name").(string),
				VpcID:       d.Get("vpc_id").(string),
				VpcRegion:   d.Get("vpc_reg").(string),
			}
			enableHybridConnection := d.Get("enable_hybrid_connection").(bool)
			if enableHybridConnection {
				err := client.AttachTransitGWForHybrid(transitGateway)
				if err != nil {
					return fmt.Errorf("failed to enable transit GW for Hybrid: %s", err)
				}
			} else {
				err := client.DetachTransitGWForHybrid(transitGateway)
				if err != nil {
					return fmt.Errorf("failed to disable transit GW for Hybrid: %s", err)
				}
			}
		}
	} else {
		if d.HasChange("enable_hybrid_connection") {
			return fmt.Errorf("'enable_hybrid_connection' is only supported for AWS/AWSGOV providers")
		}
	}

	if d.HasChange("enable_active_mesh") {
		gw := &goaviatrix.Gateway{
			GwName: d.Get("gw_name").(string),
		}

		enableActiveMesh := d.Get("enable_active_mesh").(bool)
		if enableActiveMesh {
			gw.EnableActiveMesh = "yes"
			err := client.EnableActiveMesh(gw)
			if err != nil {
				return fmt.Errorf("failed to enable Active Mesh Mode: %s", err)
			}
		} else {
			gw.EnableActiveMesh = "no"
			err := client.DisableActiveMesh(gw)
			if err != nil {
				return fmt.Errorf("failed to disable Active Mesh Mode: %s", err)
			}
		}
	}

	if d.HasChange("learned_cidrs_approval_mode") && d.HasChange("enable_learned_cidrs_approval") {
		gw := &goaviatrix.TransitVpc{
			GwName: d.Get("gw_name").(string),
		}
		currentMode, _ := d.GetChange("learned_cidrs_approval_mode")
		// API calls need to be in a specific order depending on the current mode
		if currentMode.(string) == "gateway" {
			learnedCidrsApproval := d.Get("enable_learned_cidrs_approval").(bool)
			if learnedCidrsApproval {
				err := client.EnableTransitLearnedCidrsApproval(gw)
				if err != nil {
					return fmt.Errorf("failed to enable learned cidrs approval: %s", err)
				}
			} else {
				err := client.DisableTransitLearnedCidrsApproval(gw)
				if err != nil {
					return fmt.Errorf("failed to disable learned cidrs approval: %s", err)
				}
			}
			mode := d.Get("learned_cidrs_approval_mode").(string)
			err := client.SetTransitLearnedCIDRsApprovalMode(gw, mode)
			if err != nil {
				return fmt.Errorf("could not set learned CIDRs approval mode to %q: %v", mode, err)
			}
		} else {
			mode := d.Get("learned_cidrs_approval_mode").(string)
			err := client.SetTransitLearnedCIDRsApprovalMode(gw, mode)
			if err != nil {
				return fmt.Errorf("could not set learned CIDRs approval mode to %q: %v", mode, err)
			}
			learnedCidrsApproval := d.Get("enable_learned_cidrs_approval").(bool)
			if learnedCidrsApproval {
				err = client.EnableTransitLearnedCidrsApproval(gw)
				if err != nil {
					return fmt.Errorf("failed to enable learned cidrs approval: %s", err)
				}
			} else {
				err = client.DisableTransitLearnedCidrsApproval(gw)
				if err != nil {
					return fmt.Errorf("failed to disable learned cidrs approval: %s", err)
				}
			}
		}
	} else if d.HasChange("learned_cidrs_approval_mode") {
		gw := &goaviatrix.TransitVpc{
			GwName: d.Get("gw_name").(string),
		}
		mode := d.Get("learned_cidrs_approval_mode").(string)
		err := client.SetTransitLearnedCIDRsApprovalMode(gw, mode)
		if err != nil {
			return fmt.Errorf("could not set learned CIDRs approval mode to %q: %v", mode, err)
		}
	} else if d.HasChange("enable_learned_cidrs_approval") {
		gw := &goaviatrix.TransitVpc{
			GwName: d.Get("gw_name").(string),
		}
		learnedCidrsApproval := d.Get("enable_learned_cidrs_approval").(bool)
		if learnedCidrsApproval {
			gw.LearnedCidrsApproval = "on"
			err := client.EnableTransitLearnedCidrsApproval(gw)
			if err != nil {
				return fmt.Errorf("failed to enable learned cidrs approval: %s", err)
			}
		} else {
			gw.LearnedCidrsApproval = "off"
			err := client.DisableTransitLearnedCidrsApproval(gw)
			if err != nil {
				return fmt.Errorf("failed to disable learned cidrs approval: %s", err)
			}
		}
	}

	enableFireNet := d.Get("enable_firenet").(bool)
	enableGatewayLoadBalancer := d.Get("enable_gateway_load_balancer").(bool)
	enableTransitFireNet := d.Get("enable_transit_firenet").(bool)
	if enableGatewayLoadBalancer && !enableFireNet && !enableTransitFireNet {
		return fmt.Errorf("'enable_gateway_load_balancer' is only valid when 'enable_firenet' or 'enable_transit_firenet' is set to true")
	}
	if enableGatewayLoadBalancer && gateway.CloudType != goaviatrix.AWS {
		return fmt.Errorf("'enable_gateway_load_balancer' is only valid when 'cloud_type' = 1 (AWS)")
	}
	if enableFireNet && enableTransitFireNet {
		return fmt.Errorf("can't enable firenet function and transit firenet function at the same time")
	}
	if d.HasChange("enable_firenet") && d.HasChange("enable_transit_firenet") {
		transitGW := &goaviatrix.TransitVpc{
			GwName: gateway.GwName,
			VpcID:  d.Get("vpc_id").(string),
		}
		if !enableFireNet {
			err := client.DisableGatewayFireNetInterfaces(transitGW)
			if err != nil {
				return fmt.Errorf("failed to disable transit GW for FireNet Interfaces: %s", err)
			}
		}
		if !enableTransitFireNet {
			gwTransitFireNet := &goaviatrix.Gateway{
				GwName: d.Get("gw_name").(string),
			}
			err := client.DisableTransitFireNet(gwTransitFireNet)
			if err != nil {
				return fmt.Errorf("failed to disable transit firenet for %s due to %s", gwTransitFireNet.GwName, err)
			}
		}
		if enableFireNet {
			if enableGatewayLoadBalancer {
				err := client.EnableGatewayFireNetInterfacesWithGWLB(transitGW)
				if err != nil {
					return fmt.Errorf("failed to enable transit GW for FireNet Interfaces with Gateway Load Balancer enabled: %s", err)
				}
			} else {
				err := client.EnableGatewayFireNetInterfaces(transitGW)
				if err != nil {
					return fmt.Errorf("failed to enable transit GW for FireNet Interfaces: %s", err)
				}
			}
		}
		if enableTransitFireNet {
			enableActiveMesh := d.Get("enable_active_mesh").(bool)
			if !enableActiveMesh {
				return fmt.Errorf("active_mesh needs to be enabled to enable transit firenet")
			}
			gwTransitFireNet := &goaviatrix.Gateway{
				GwName: d.Get("gw_name").(string),
			}
			if enableGatewayLoadBalancer {
				err := client.EnableTransitFireNetWithGWLB(gwTransitFireNet)
				if err != nil {
					return fmt.Errorf("failed to enable transit firenet with Gateway Load Balancer for %s due to %s", gwTransitFireNet.GwName, err)
				}
			} else {
				err := client.EnableTransitFireNet(gwTransitFireNet)
				if err != nil {
					return fmt.Errorf("failed to enable transit firenet for %s due to %s", gwTransitFireNet.GwName, err)
				}
			}
		}

	} else if d.HasChange("enable_firenet") {
		transitGW := &goaviatrix.TransitVpc{
			GwName: gateway.GwName,
			VpcID:  d.Get("vpc_id").(string),
		}
		if enableFireNet {
			if enableGatewayLoadBalancer {
				err := client.EnableGatewayFireNetInterfacesWithGWLB(transitGW)
				if err != nil {
					return fmt.Errorf("failed to enable transit GW for FireNet Interfaces with Gateway Load Balancer enabled: %s", err)
				}
			} else {
				err := client.EnableGatewayFireNetInterfaces(transitGW)
				if err != nil {
					return fmt.Errorf("failed to enable transit GW for FireNet Interfaces: %s", err)
				}
			}
		} else {
			err := client.DisableGatewayFireNetInterfaces(transitGW)
			if err != nil {
				return fmt.Errorf("failed to disable transit GW for FireNet Interfaces: %s", err)
			}
		}

	} else if d.HasChange("enable_transit_firenet") {
		if enableTransitFireNet {
			enableActiveMesh := d.Get("enable_active_mesh").(bool)
			if !enableActiveMesh {
				return fmt.Errorf("active_mesh needs to be enabled to enable transit firenet")
			}
			gwTransitFireNet := &goaviatrix.Gateway{
				GwName: d.Get("gw_name").(string),
			}
			if enableGatewayLoadBalancer {
				err := client.EnableTransitFireNetWithGWLB(gwTransitFireNet)
				if err != nil {
					return fmt.Errorf("failed to enable transit firenet with Gateway Load Balancer for %s due to %s", gwTransitFireNet.GwName, err)
				}
			} else {
				err := client.EnableTransitFireNet(gwTransitFireNet)
				if err != nil {
					return fmt.Errorf("failed to enable transit firenet for %s due to %s", gwTransitFireNet.GwName, err)
				}
			}
		} else {
			gwTransitFireNet := &goaviatrix.Gateway{
				GwName: d.Get("gw_name").(string),
			}
			err := client.DisableTransitFireNet(gwTransitFireNet)
			if err != nil {
				return fmt.Errorf("failed to disable transit firenet for %s due to %s", gwTransitFireNet.GwName, err)
			}
		}
	} else if d.HasChange("enable_gateway_load_balancer") {
		// In this branch we know that neither 'enable_transit_firenet' or 'enable_firenet' HasChange.
		// Due to the backend design it is not possible to disable or enable 'enable_gateway_load_balancer' without
		// also disabling or enabling FireNet, so we force the user to disable or enable both at the same time.
		if enableGatewayLoadBalancer {
			return fmt.Errorf("can not enable 'enable_gateway_load_balancer' when 'enable_firenet' or 'enable_transit_firenet' is " +
				"already enabled. Changing from non-GWLB FireNet to GWLB FireNet requires 2 separate " +
				"`terraform apply` steps, once to disable non-GWLB FireNet, then again to enable GWLB FireNet")
		} else {
			return fmt.Errorf("can not disable 'enable_gateway_load_balancer' when 'enable_firenet' or 'enable_transit_firenet' is " +
				"still enabled. Changing from GWLB FireNet to non-GWLB FireNet requires 2 separate " +
				"`terraform apply` steps, once to disable GWLB FireNet, then again to enable non-GWLB FireNet")
		}
	}

	if d.HasChange("enable_egress_transit_firenet") {
		enableEgressTransitFirenet := d.Get("enable_egress_transit_firenet").(bool)
		if enableEgressTransitFirenet {
			err := client.EnableEgressTransitFirenet(&goaviatrix.TransitVpc{GwName: gateway.GwName})
			if err != nil {
				return fmt.Errorf("could not enable egress transit firenet: %v", err)
			}
		} else {
			err := client.DisableEgressTransitFirenet(&goaviatrix.TransitVpc{GwName: gateway.GwName})
			if err != nil {
				return fmt.Errorf("could not disable egress transit firenet: %v", err)
			}
		}
	}

	if d.HasChange("enable_vpc_dns_server") && (d.Get("cloud_type").(int) == goaviatrix.AWS || d.Get("cloud_type").(int) == goaviatrix.AWSGOV) {
		gw := &goaviatrix.Gateway{
			CloudType: d.Get("cloud_type").(int),
			GwName:    d.Get("gw_name").(string),
		}

		enableVpcDnsServer := d.Get("enable_vpc_dns_server").(bool)
		if enableVpcDnsServer {
			err := client.EnableVpcDnsServer(gw)
			if err != nil {
				return fmt.Errorf("failed to enable VPC DNS Server: %s", err)
			}
		} else {
			err := client.DisableVpcDnsServer(gw)
			if err != nil {
				return fmt.Errorf("failed to disable VPC DNS Server: %s", err)
			}
		}

	} else if d.HasChange("enable_vpc_dns_server") {
		return fmt.Errorf("'enable_vpc_dns_server' only supports AWS/AWSGOV providers")
	}

	if d.HasChange("enable_advertise_transit_cidr") {
		transitGw := &goaviatrix.TransitVpc{
			GwName: d.Get("gw_name").(string),
		}
		enableAdvertiseTransitCidr := d.Get("enable_advertise_transit_cidr").(bool)
		if enableAdvertiseTransitCidr {
			transitGw.EnableAdvertiseTransitCidr = true
			err := client.EnableAdvertiseTransitCidr(transitGw)
			if err != nil {
				return fmt.Errorf("failed to enable advertise transit CIDR: %s", err)
			}
		} else {
			transitGw.EnableAdvertiseTransitCidr = false
			err := client.DisableAdvertiseTransitCidr(transitGw)
			if err != nil {
				return fmt.Errorf("failed to disable advertise transit CIDR: %s", err)
			}
		}
	}

	if d.HasChange("bgp_manual_spoke_advertise_cidrs") {
		transitGw := &goaviatrix.TransitVpc{
			GwName: d.Get("gw_name").(string),
		}
		bgpManualSpokeAdvertiseCidrs := d.Get("bgp_manual_spoke_advertise_cidrs").(string)
		transitGw.BgpManualSpokeAdvertiseCidrs = bgpManualSpokeAdvertiseCidrs
		err := client.SetBgpManualSpokeAdvertisedNetworks(transitGw)
		if err != nil {
			return fmt.Errorf("failed to set bgp manual spoke advertise CIDRs: %s", err)
		}

	}

	if d.HasChange("enable_encrypt_volume") {
		if d.Get("enable_encrypt_volume").(bool) {
			if d.Get("cloud_type").(int) != goaviatrix.AWS && d.Get("cloud_type").(int) != goaviatrix.AWSGOV {
				return fmt.Errorf("'enable_encrypt_volume' is only supported for AWS/AWSGOV providers")
			}
			gwEncVolume := &goaviatrix.Gateway{
				GwName:              d.Get("gw_name").(string),
				CustomerManagedKeys: d.Get("customer_managed_keys").(string),
			}
			err := client.EnableEncryptVolume(gwEncVolume)
			if err != nil {
				return fmt.Errorf("failed to enable encrypt gateway volume for %s due to %s", gwEncVolume.GwName, err)
			}
		} else {
			return fmt.Errorf("can't disable Encrypt Volume for gateway: %s", gateway.GwName)
		}
	} else if d.HasChange("customer_managed_keys") {
		return fmt.Errorf("updating customer_managed_keys only is not allowed")
	}

	if d.HasChange("customized_spoke_vpc_routes") {
		o, n := d.GetChange("customized_spoke_vpc_routes")
		if o == nil {
			o = new(interface{})
		}
		if n == nil {
			n = new(interface{})
		}
		os := o.(interface{})
		ns := n.(interface{})
		oldRouteList := strings.Split(os.(string), ",")
		newRouteList := strings.Split(ns.(string), ",")
		if len(goaviatrix.Difference(oldRouteList, newRouteList)) != 0 || len(goaviatrix.Difference(newRouteList, oldRouteList)) != 0 {
			transitGateway := &goaviatrix.Gateway{
				GwName:                   d.Get("gw_name").(string),
				CustomizedSpokeVpcRoutes: newRouteList,
			}
			err := client.EditGatewayCustomRoutes(transitGateway)
			log.Printf("[INFO] Customizeing routes of transit gateway: %s ", transitGateway.GwName)
			if err != nil {
				return fmt.Errorf("failed to customize spoke vpc routes of transit gateway: %s due to: %s", transitGateway.GwName, err)
			}
		}
	}

	if d.HasChange("filtered_spoke_vpc_routes") {
		o, n := d.GetChange("filtered_spoke_vpc_routes")
		if o == nil {
			o = new(interface{})
		}
		if n == nil {
			n = new(interface{})
		}
		os := o.(interface{})
		ns := n.(interface{})
		oldRouteList := strings.Split(os.(string), ",")
		newRouteList := strings.Split(ns.(string), ",")
		if len(goaviatrix.Difference(oldRouteList, newRouteList)) != 0 || len(goaviatrix.Difference(newRouteList, oldRouteList)) != 0 {
			transitGateway := &goaviatrix.Gateway{
				GwName:                 d.Get("gw_name").(string),
				FilteredSpokeVpcRoutes: newRouteList,
			}
			err := client.EditGatewayFilterRoutes(transitGateway)
			log.Printf("[INFO] Editing filtered spoke vpc routes of transit gateway: %s ", transitGateway.GwName)
			if err != nil {
				return fmt.Errorf("failed to edit filtered spoke vpc routes of transit gateway: %s due to: %s", transitGateway.GwName, err)
			}
		}
	}

	if d.HasChange("excluded_advertised_spoke_routes") {
		o, n := d.GetChange("excluded_advertised_spoke_routes")
		if o == nil {
			o = new(interface{})
		}
		if n == nil {
			n = new(interface{})
		}
		os := o.(interface{})
		ns := n.(interface{})
		oldRouteList := strings.Split(os.(string), ",")
		newRouteList := strings.Split(ns.(string), ",")
		if len(goaviatrix.Difference(oldRouteList, newRouteList)) != 0 || len(goaviatrix.Difference(newRouteList, oldRouteList)) != 0 {
			transitGateway := &goaviatrix.Gateway{
				GwName:                d.Get("gw_name").(string),
				AdvertisedSpokeRoutes: newRouteList,
			}
			err := client.EditGatewayAdvertisedCidr(transitGateway)
			log.Printf("[INFO] Editing excluded advertised spoke vpc routes of transit gateway: %s ", transitGateway.GwName)
			if err != nil {
				return fmt.Errorf("failed to edit excluded advertised spoke vpc routes of transit gateway: %s due to: %s", transitGateway.GwName, err)
			}
		}
	}

	if d.HasChange("bgp_polling_time") {
		bgpPollingTime := d.Get("bgp_polling_time").(string)
		gateway := &goaviatrix.TransitVpc{
			GwName: d.Get("gw_name").(string),
		}
		err := client.SetBgpPollingTime(gateway, bgpPollingTime)
		if err != nil {
			return fmt.Errorf("could not update bgp polling time: %v", err)
		}
	}

	if d.HasChange("prepend_as_path") {
		var prependASPath []string
		slice := d.Get("prepend_as_path").([]interface{})
		for _, v := range slice {
			prependASPath = append(prependASPath, v.(string))
		}
		gateway := &goaviatrix.TransitVpc{
			GwName: d.Get("gw_name").(string),
		}
		err := client.SetPrependASPath(gateway, prependASPath)
		if err != nil {
			return fmt.Errorf("could not set prepend_as_path: %v", err)
		}
	}

	if d.HasChange("local_as_number") {
		localAsNumber := d.Get("local_as_number").(string)
		gateway := &goaviatrix.TransitVpc{
			GwName: d.Get("gw_name").(string),
		}
		err := client.SetLocalASNumber(gateway, localAsNumber)
		if err != nil {
			return fmt.Errorf("could not set local_as_number: %v", err)
		}
	}

	if d.HasChange("bgp_ecmp") {
		enabled := d.Get("bgp_ecmp").(bool)
		gateway := &goaviatrix.TransitVpc{
			GwName: d.Get("gw_name").(string),
		}
		err := client.SetBgpEcmp(gateway, enabled)
		if err != nil {
			return fmt.Errorf("could not set bgp_ecmp: %v", err)
		}
	}

	if d.HasChange("enable_segmentation") {
		enabled := d.Get("enable_segmentation").(bool)
		gateway := &goaviatrix.TransitVpc{
			GwName: d.Get("gw_name").(string),
		}
		if enabled {
			if err := client.EnableSegmentation(gateway); err != nil {
				return fmt.Errorf("could not enable segmentation: %v", err)
			}
		} else {
			if err := client.DisableSegmentation(gateway); err != nil {
				return fmt.Errorf("could not disable segmentation: %v", err)
			}
		}
	}

	if d.HasChange("enable_active_standby") {
		gateway := &goaviatrix.TransitVpc{
			GwName: d.Get("gw_name").(string),
		}
		if d.Get("enable_active_standby").(bool) {
			if err := client.EnableActiveStandby(gateway); err != nil {
				return fmt.Errorf("could not enable active standby mode: %v", err)
			}
		} else {
			if err := client.DisableActiveStandby(gateway); err != nil {
				return fmt.Errorf("could not disable active standby mode: %v", err)
			}
		}
	}

	if d.HasChange("customized_transit_vpc_routes") {
		var customizedTransitVpcRoutes []string
		for _, v := range d.Get("customized_transit_vpc_routes").(*schema.Set).List() {
			customizedTransitVpcRoutes = append(customizedTransitVpcRoutes, v.(string))
		}

		err := client.UpdateTransitGatewayCustomizedVpcRoute(gateway.GwName, customizedTransitVpcRoutes)
		if err != nil {
			return fmt.Errorf("couldn't update transit gateway customized vpc route: %s", err)
		}
	}

	monitorGatewaySubnets := d.Get("enable_monitor_gateway_subnets").(bool)
	var excludedInstances []string
	for _, v := range d.Get("monitor_exclude_list").(*schema.Set).List() {
		excludedInstances = append(excludedInstances, v.(string))
	}
	if !monitorGatewaySubnets && len(excludedInstances) != 0 {
		return fmt.Errorf("'monitor_exclude_list' must be empty if 'enable_monitor_gateway_subnets' is false")
	}
	if d.HasChange("enable_monitor_gateway_subnets") {
		if monitorGatewaySubnets {
			err := client.EnableMonitorGatewaySubnets(gateway.GwName, excludedInstances)
			if err != nil {
				return fmt.Errorf("could not enable monitor gateway subnets: %v", err)
			}
		} else {
			err := client.DisableMonitorGatewaySubnets(gateway.GwName)
			if err != nil {
				return fmt.Errorf("could not disable monitor gateway subnets: %v", err)
			}
		}
	} else if d.HasChange("monitor_exclude_list") {
		err := client.DisableMonitorGatewaySubnets(gateway.GwName)
		if err != nil {
			return fmt.Errorf("could not disable monitor gateway subnets: %v", err)
		}
		err = client.EnableMonitorGatewaySubnets(gateway.GwName, excludedInstances)
		if err != nil {
			return fmt.Errorf("could not enable monitor gateway subnets: %v", err)
		}
	}

	if d.HasChange("enable_jumbo_frame") {
		if d.Get("enable_jumbo_frame").(bool) {
			err := client.EnableJumboFrame(gateway)
			if err != nil {
				return fmt.Errorf("could not enable jumbo frame for transit gateway when updating: %v", err)
			}
		} else {
			err := client.DisableJumboFrame(gateway)
			if err != nil {
				return fmt.Errorf("could not disable jumbo frame for transit gateway when updating: %v", err)
			}
		}
	}

	if d.HasChange("bgp_hold_time") {
		err := client.ChangeBgpHoldTime(gateway.GwName, d.Get("bgp_hold_time").(int))
		if err != nil {
			return fmt.Errorf("could not change BGP Hold Time during Transit Gateway update: %v", err)
		}
	}

	if d.HasChange("enable_transit_summarize_cidr_to_tgw") {
		if d.Get("enable_transit_summarize_cidr_to_tgw").(bool) {
			err := client.EnableSummarizeCidrToTgw(gateway.GwName)
			if err != nil {
				return fmt.Errorf("could not enable summarize cidr to tgw when updating: %v", err)
			}
		} else {
			err := client.DisableSummarizeCidrToTgw(gateway.GwName)
			if err != nil {
				return fmt.Errorf("could not disable summarize cidr to tgw when updating: %v", err)
			}
		}
	}

	d.Partial(false)
	return resourceAviatrixTransitGatewayRead(d, meta)
}

func resourceAviatrixTransitGatewayDelete(d *schema.ResourceData, meta interface{}) error {
	client := meta.(*goaviatrix.Client)

	gateway := &goaviatrix.Gateway{
		CloudType: d.Get("cloud_type").(int),
		GwName:    d.Get("gw_name").(string),
	}

	log.Printf("[INFO] Deleting Aviatrix Transit Gateway: %#v", gateway)

	enableEgressTransitFirenet := d.Get("enable_egress_transit_firenet").(bool)
	if enableEgressTransitFirenet {
		err := client.DisableEgressTransitFirenet(&goaviatrix.TransitVpc{GwName: gateway.GwName})
		if err != nil {
			return fmt.Errorf("could not disable egress transit firenet: %v", err)
		}
	}

	enableFireNet := d.Get("enable_firenet").(bool)
	if enableFireNet {
		gw := &goaviatrix.TransitVpc{
			CloudType: d.Get("cloud_type").(int),
			GwName:    d.Get("gw_name").(string),
		}

		err := client.DisableGatewayFireNetInterfaces(gw)
		if err != nil {
			return fmt.Errorf("failed to disable Aviatrix Transit Gateway for FireNet Interfaces: %s", err)
		}
	}

	enableTransitFireNet := d.Get("enable_transit_firenet").(bool)
	if enableTransitFireNet && (gateway.CloudType == goaviatrix.AWS || gateway.CloudType == goaviatrix.AWSGOV) {
		err := client.DisableTransitFireNet(gateway)
		if err != nil {
			return fmt.Errorf("failed to disable transit firenet for %s due to %s", gateway.GwName, err)
		}
	} else if enableTransitFireNet && gateway.CloudType == goaviatrix.AZURE {
		err := client.IsTransitFireNetReadyToBeDisabled(gateway)
		if err != nil {
			return fmt.Errorf("failed to disable transit firenet for %s due to %s", gateway.GwName, err)
		}
	}

	//If HA is enabled, delete HA GW first.
	haSubnet := d.Get("ha_subnet").(string)
	haZone := d.Get("ha_zone").(string)
	if haSubnet != "" || haZone != "" {
		gateway.GwName += "-hagw"

		err := client.DeleteGateway(gateway)
		if err != nil {
			return fmt.Errorf("failed to delete Aviatrix Transit Gateway HA gateway: %s", err)
		}
	}

	gateway.GwName = d.Get("gw_name").(string)

	err := client.DeleteGateway(gateway)
	if err != nil {
		return fmt.Errorf("failed to delete Aviatrix Transit Gateway: %s", err)
	}

	return nil
}<|MERGE_RESOLUTION|>--- conflicted
+++ resolved
@@ -1459,11 +1459,7 @@
 			d.Set("ha_oob_management_subnet", "")
 			d.Set("ha_oob_availability_zone", "")
 		} else {
-<<<<<<< HEAD
-			return fmt.Errorf("error getting Aviatrix Transit HA Gateway: %v", err)
-=======
 			return fmt.Errorf("couldn't find Aviatrix Transit HA Gateway: %s", err)
->>>>>>> c806428b
 		}
 	} else {
 		if haGw.CloudType == goaviatrix.AWS || haGw.CloudType == goaviatrix.AZURE || haGw.CloudType == goaviatrix.OCI || haGw.CloudType == goaviatrix.AWSGOV {
@@ -1508,14 +1504,6 @@
 		} else {
 			d.Set("ha_insane_mode_az", "")
 		}
-<<<<<<< HEAD
-	}
-
-	jumboFrameStatus, err := client.GetJumboFrameStatus(gateway)
-	if err != nil {
-		return fmt.Errorf("could not get jumbo frame status for transit gateway: %v", err)
-=======
->>>>>>> c806428b
 	}
 
 	return nil
