--- conflicted
+++ resolved
@@ -970,32 +970,18 @@
 			gateway.ConnectedTransit = "no"
 		}
 
-<<<<<<< HEAD
 		zone := d.Get("zone").(string)
 		if !goaviatrix.IsCloudType(cloudType, goaviatrix.AzureArmRelatedCloudTypes) && zone != "" {
 			return fmt.Errorf("attribute 'zone' is only for use with Azure (8), Azure GOV (32) and Azure CHINA (2048)")
-=======
-	enableFireNet := d.Get("enable_firenet").(bool)
-	enableGatewayLoadBalancer := d.Get("enable_gateway_load_balancer").(bool)
-	enableTransitFireNet := d.Get("enable_transit_firenet").(bool)
-	if enableFireNet && enableTransitFireNet {
-		return fmt.Errorf("can't enable firenet function and transit firenet function at the same time")
-	}
-	lanVpcID := d.Get("lan_vpc_id").(string)
-	lanPrivateSubnet := d.Get("lan_private_subnet").(string)
-	// Transit FireNet function is not supported for AWS China or Azure China
-	if enableFireNet && goaviatrix.IsCloudType(cloudType, goaviatrix.AWSChina|goaviatrix.AzureChina) {
-		return fmt.Errorf("'enable_firenet' is not supported in AWSChina (1024) or AzureChina (2048)")
-	}
-	if enableTransitFireNet {
-		if !goaviatrix.IsCloudType(cloudType, goaviatrix.AWSRelatedCloudTypes|goaviatrix.GCPRelatedCloudTypes|goaviatrix.AzureArmRelatedCloudTypes|goaviatrix.OCIRelatedCloudTypes) {
-			return fmt.Errorf("'enable_transit_firenet' is only supported in AWS (1), GCP (4), Azure (8), OCI (16), AzureGov (32), Azure China (2048), AWSGov (256), AWS China (1024), AWS Top Secret (16384) and AWS Secret (32768)")
->>>>>>> 6f4251cf
 		}
 		if zone != "" {
 			// The API uses the same string field to hold both subnet and zone
 			// parameters.
 			gateway.Subnet = fmt.Sprintf("%s~~%s~~", d.Get("subnet").(string), zone)
+		}
+
+		if goaviatrix.IsCloudType(cloudType, goaviatrix.EdgeRelatedCloudTypes) {
+			gateway.EIPMap = d.Get("eip_map").(string)
 		}
 
 		if goaviatrix.IsCloudType(cloudType, goaviatrix.AWSRelatedCloudTypes|goaviatrix.GCPRelatedCloudTypes|goaviatrix.OCIRelatedCloudTypes|goaviatrix.AliCloudRelatedCloudTypes|goaviatrix.AzureArmRelatedCloudTypes) {
