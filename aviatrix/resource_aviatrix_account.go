package aviatrix

import (
	"fmt"
	"log"

	"github.com/AviatrixSystems/terraform-provider-aviatrix/v2/goaviatrix"
	"github.com/hashicorp/terraform-plugin-sdk/v2/helper/schema"
)

func resourceAviatrixAccount() *schema.Resource {
	return &schema.Resource{
		Create: resourceAviatrixAccountCreate,
		Read:   resourceAviatrixAccountRead,
		Update: resourceAviatrixAccountUpdate,
		Delete: resourceAviatrixAccountDelete,
		Importer: &schema.ResourceImporter{
			State: schema.ImportStatePassthrough,
		},

		Schema: map[string]*schema.Schema{
			"account_name": {
				Type:        schema.TypeString,
				Required:    true,
				Description: "Account name. This can be used for logging in to CloudN console or UserConnect controller.",
			},
			"cloud_type": {
				Type:         schema.TypeInt,
				Required:     true,
				ValidateFunc: validateCloudType,
				Description:  "Type of cloud service provider.",
			},
			"aws_account_number": {
				Type:        schema.TypeString,
				Optional:    true,
				Description: "AWS Account number to associate with Aviatrix account. Should be 12 digits.",
				ValidateFunc: func(val interface{}, key string) (warns []string, errs []error) {
					v := val.(string)
					if len(v) != 12 {
						errs = append(errs, fmt.Errorf("%q must be 12 digits, got: %s", key, val))
					} else {
						for _, r := range v {
							if r-'0' < 0 || r-'0' > 9 {
								errs = append(errs, fmt.Errorf("%q must be 12 digits, got: %s", key, val))
								break
							}
						}
					}
					return
				},
			},
			"aws_iam": {
				Type:        schema.TypeBool,
				Optional:    true,
				Description: "AWS IAM-role based flag.",
			},
			"aws_gateway_role_app": {
				Type:        schema.TypeString,
				Optional:    true,
				Description: "AWS App role ARN for gateways.",
			},
			"aws_gateway_role_ec2": {
				Type:        schema.TypeString,
				Optional:    true,
				Description: "AWS EC2 role ARN for gateways.",
			},
			"aws_access_key": {
				Type:        schema.TypeString,
				Optional:    true,
				Description: "AWS Access Key.",
			},
			"aws_secret_key": {
				Type:        schema.TypeString,
				Optional:    true,
				Sensitive:   true,
				Description: "AWS Secret Key.",
			},
			"awsgov_account_number": {
				Type:        schema.TypeString,
				Optional:    true,
				Description: "AWS Gov Account number to associate with Aviatrix account.",
			},
			"awsgov_access_key": {
				Type:        schema.TypeString,
				Optional:    true,
				Description: "AWS Gov Access Key.",
			},
			"awsgov_secret_key": {
				Type:        schema.TypeString,
				Optional:    true,
				Sensitive:   true,
				Description: "AWS Gov Secret Key.",
			},
			"gcloud_project_id": {
				Type:        schema.TypeString,
				Optional:    true,
				Description: "GCloud Project ID.",
			},
			"gcloud_project_credentials_filepath": {
				Type:        schema.TypeString,
				Optional:    true,
				Description: "GCloud Project credentials local file path.",
			},
			"arm_subscription_id": {
				Type:        schema.TypeString,
				Optional:    true,
				Description: "Azure Subscription ID.",
			},
			"arm_directory_id": {
				Type:        schema.TypeString,
				Optional:    true,
				Sensitive:   true,
				Description: "Azure Directory ID.",
			},
			"arm_application_id": {
				Type:        schema.TypeString,
				Optional:    true,
				Sensitive:   true,
				Description: "Azure Application ID.",
			},
			"arm_application_key": {
				Type:        schema.TypeString,
				Optional:    true,
				Sensitive:   true,
				Description: "Azure Application Key.",
			},
			"oci_tenancy_id": {
				Type:        schema.TypeString,
				Optional:    true,
				Sensitive:   true,
				Description: "OCI Tenancy OCID.",
			},
			"oci_user_id": {
				Type:        schema.TypeString,
				Optional:    true,
				Sensitive:   true,
				Description: "OCI User OCID.",
			},
			"oci_compartment_id": {
				Type:        schema.TypeString,
				Optional:    true,
				Sensitive:   true,
				Description: "OCI Compartment OCID.",
			},
			"oci_api_private_key_filepath": {
				Type:        schema.TypeString,
				Optional:    true,
				Sensitive:   true,
				Description: "OCI API Private Key local file path.",
			},
<<<<<<< HEAD
			"aws_role_app": {
				Type:        schema.TypeString,
				Optional:    true,
				Computed:    true,
				Description: "AWS App role ARN.",
			},
			"aws_role_ec2": {
				Type:        schema.TypeString,
				Optional:    true,
				Computed:    true,
				Description: "AWS EC2 role ARN.",
=======
			"azure_gov_subscription_id": {
				Type:        schema.TypeString,
				Optional:    true,
				Description: "Azure Gov Subscription ID.",
			},
			"azure_gov_directory_id": {
				Type:        schema.TypeString,
				Optional:    true,
				Sensitive:   true,
				Description: "Azure Gov Directory ID.",
			},
			"azure_gov_application_id": {
				Type:        schema.TypeString,
				Optional:    true,
				Sensitive:   true,
				Description: "Azure Gov Application ID.",
			},
			"azure_gov_application_key": {
				Type:        schema.TypeString,
				Optional:    true,
				Sensitive:   true,
				Description: "Azure Gov Application Key.",
>>>>>>> ac8334b2
			},
		},
	}
}

func resourceAviatrixAccountCreate(d *schema.ResourceData, meta interface{}) error {
	client := meta.(*goaviatrix.Client)

	account := &goaviatrix.Account{
		AccountName:                           d.Get("account_name").(string),
		CloudType:                             d.Get("cloud_type").(int),
		AwsAccountNumber:                      d.Get("aws_account_number").(string),
		AwsRoleApp:                            d.Get("aws_role_app").(string),
		AwsRoleEc2:                            d.Get("aws_role_ec2").(string),
		AwsGatewayRoleApp:                     d.Get("aws_gateway_role_app").(string),
		AwsGatewayRoleEc2:                     d.Get("aws_gateway_role_ec2").(string),
		AwsAccessKey:                          d.Get("aws_access_key").(string),
		AwsSecretKey:                          d.Get("aws_secret_key").(string),
		AwsgovAccountNumber:                   d.Get("awsgov_account_number").(string),
		AwsgovAccessKey:                       d.Get("awsgov_access_key").(string),
		AwsgovSecretKey:                       d.Get("awsgov_secret_key").(string),
		GcloudProjectName:                     d.Get("gcloud_project_id").(string),
		GcloudProjectCredentialsFilepathLocal: d.Get("gcloud_project_credentials_filepath").(string),
		ArmSubscriptionId:                     d.Get("arm_subscription_id").(string),
		ArmApplicationEndpoint:                d.Get("arm_directory_id").(string),
		ArmApplicationClientId:                d.Get("arm_application_id").(string),
		ArmApplicationClientSecret:            d.Get("arm_application_key").(string),
		AzureGovSubscriptionId:                d.Get("azure_gov_subscription_id").(string),
		AzureGovApplicationEndpoint:           d.Get("azure_gov_directory_id").(string),
		AzureGovApplicationClientId:           d.Get("azure_gov_application_id").(string),
		AzureGovApplicationClientSecret:       d.Get("azure_gov_application_key").(string),
		OciTenancyID:                          d.Get("oci_tenancy_id").(string),
		OciUserID:                             d.Get("oci_user_id").(string),
		OciCompartmentID:                      d.Get("oci_compartment_id").(string),
		OciApiPrivateKeyFilePath:              d.Get("oci_api_private_key_filepath").(string),
	}

	awsIam := d.Get("aws_iam").(bool)
	if awsIam {
		account.AwsIam = "true"
	} else {
		account.AwsIam = "false"
	}

	if account.CloudType == goaviatrix.AWS {
		if account.AwsAccountNumber == "" {
			return fmt.Errorf("aws account number is needed for aws cloud")
		}
		if account.AwsIam != "true" && account.AwsIam != "false" {
			return fmt.Errorf("aws iam can only be 'true' or 'false'")
		}

		log.Printf("[INFO] Creating Aviatrix account: %#v", account)
		if awsIam {
			if _, ok := d.GetOk("aws_role_app"); !ok {
				account.AwsRoleApp = fmt.Sprintf("arn:aws:iam::%s:role/aviatrix-role-app", account.AwsAccountNumber)
			}
			if _, ok := d.GetOk("aws_role_ec2"); !ok {
				account.AwsRoleEc2 = fmt.Sprintf("arn:aws:iam::%s:role/aviatrix-role-ec2", account.AwsAccountNumber)
			}
			log.Printf("[TRACE] Reading Aviatrix account aws_role_app: [%s]", d.Get("aws_role_app").(string))
			log.Printf("[TRACE] Reading Aviatrix account aws_role_ec2: [%s]", d.Get("aws_role_ec2").(string))

			_, gatewayRoleAppOk := d.GetOk("aws_gateway_role_app")
			_, gatewayRoleEc2Ok := d.GetOk("aws_gateway_role_ec2")
			if gatewayRoleAppOk != gatewayRoleEc2Ok {
				return fmt.Errorf("failed to create Aviatrix account: must provide both gateway app role ARN and gateway ec2 role ARN when using separate IAM role and policy for gateways")
			}
		}
	} else if account.CloudType == goaviatrix.GCP {
		if account.GcloudProjectCredentialsFilepathLocal == "" {
			return fmt.Errorf("gcloud project credentials local filepath needed to upload file to controller")
		}
		log.Printf("[INFO] Creating Aviatrix account: %#v", account)
	} else if account.CloudType == goaviatrix.AZURE {
		if account.ArmSubscriptionId == "" {
			return fmt.Errorf("arm subscription id needed for azure cloud")
		}
		if account.ArmApplicationEndpoint == "" {
			return fmt.Errorf("arm directory id needed for azure cloud")
		}
		if account.ArmApplicationClientId == "" {
			return fmt.Errorf("arm application id needed for azure cloud")
		}
		if account.ArmApplicationClientSecret == "" {
			return fmt.Errorf("arm application key needed for azure cloud")
		}
	} else if account.CloudType == goaviatrix.OCI {
		if account.OciTenancyID == "" {
			return fmt.Errorf("oci tenancy ocid needed for oracle cloud")
		}
		if account.OciUserID == "" {
			return fmt.Errorf("oci user id needed for oracle cloud")
		}
		if account.OciCompartmentID == "" {
			return fmt.Errorf("oci compartment ocid needed for oracle cloud")
		}
		if account.OciApiPrivateKeyFilePath == "" {
			return fmt.Errorf("oci api private key filepath needed to upload file to controller")
		}
	} else if account.CloudType == goaviatrix.AWSGOV {
		if account.AwsgovAccountNumber == "" {
			return fmt.Errorf("aws gov account number needed for aws gov cloud")
		}
		if account.AwsgovAccessKey == "" {
			return fmt.Errorf("aws gov access key needed for aws gov cloud")
		}
		if account.AwsgovSecretKey == "" {
			return fmt.Errorf("aws gov secret key needed for aws gov cloud")
		}
	} else if account.CloudType == goaviatrix.AZUREGOV {
		if account.AzureGovSubscriptionId == "" {
			return fmt.Errorf("azure gov subsription id needed when creating an account for arm gov cloud")
		}
		if account.AzureGovApplicationEndpoint == "" {
			return fmt.Errorf("azure gov directory id needed when creating an account for arm gov cloud")
		}
		if account.AzureGovApplicationClientId == "" {
			return fmt.Errorf("azure gov application id needed when creating an account for arm gov cloud")
		}
		if account.AzureGovApplicationClientSecret == "" {
			return fmt.Errorf("azure gov application key needed when creating an account for arm gov cloud")
		}
	} else {
		return fmt.Errorf("cloud type can only be either aws (1), gcp (4), azure (8), oci (16), azure gov (32) or aws gov (256)")
	}

	var err error
	if account.CloudType == goaviatrix.GCP {
		err = client.CreateGCPAccount(account)
	} else if account.CloudType == goaviatrix.OCI {
		err = client.CreateOCIAccount(account)
	} else {
		err = client.CreateAccount(account)
	}
	if err != nil {
		return fmt.Errorf("failed to create Aviatrix Account: %s", err)
	}

	d.SetId(account.AccountName)
	return resourceAviatrixAccountRead(d, meta)
}

func resourceAviatrixAccountRead(d *schema.ResourceData, meta interface{}) error {
	client := meta.(*goaviatrix.Client)

	accountName := d.Get("account_name").(string)
	if accountName == "" {
		id := d.Id()
		log.Printf("[DEBUG] Looks like an import, no account name received. Import Id is %s", id)
		d.Set("account_name", id)
		d.SetId(id)
	}

	account := &goaviatrix.Account{
		AccountName: d.Get("account_name").(string),
	}

	log.Printf("[INFO] Looking for Aviatrix account: %#v", account)

	acc, err := client.GetAccount(account)
	if err != nil {
		if err == goaviatrix.ErrNotFound {
			d.SetId("")
			return nil
		}
		return fmt.Errorf("aviatrix Account: %s", err)
	}

	if acc != nil {
		d.Set("account_name", acc.AccountName)
		d.Set("cloud_type", acc.CloudType)
		if acc.CloudType == goaviatrix.AWS {
			d.Set("aws_account_number", acc.AwsAccountNumber)
			if acc.AwsRoleEc2 != "" {
				//force default setting and save to .tfstate file
				d.Set("aws_access_key", "")
				d.Set("aws_secret_key", "")
				d.Set("aws_iam", true)
				d.Set("aws_role_app", acc.AwsRoleApp)
				d.Set("aws_role_ec2", acc.AwsRoleEc2)
				d.Set("aws_gateway_role_app", acc.AwsGatewayRoleApp)
				d.Set("aws_gateway_role_ec2", acc.AwsGatewayRoleEc2)
			} else {
				d.Set("aws_access_key", acc.AwsAccessKey)
				d.Set("aws_iam", false)
			}
		} else if acc.CloudType == goaviatrix.GCP {
			d.Set("gcloud_project_id", acc.GcloudProjectName)
		} else if acc.CloudType == goaviatrix.AZURE {
			d.Set("arm_subscription_id", acc.ArmSubscriptionId)
		} else if acc.CloudType == goaviatrix.AWSGOV {
			d.Set("awsgov_account_number", acc.AwsgovAccountNumber)
			d.Set("awsgov_access_key", acc.AwsgovAccessKey)
		} else if acc.CloudType == goaviatrix.AZUREGOV {
			d.Set("azure_gov_subscription_id", acc.AzureGovSubscriptionId)
		}
		d.SetId(acc.AccountName)
	}

	return nil
}

func resourceAviatrixAccountUpdate(d *schema.ResourceData, meta interface{}) error {
	client := meta.(*goaviatrix.Client)

	account := &goaviatrix.Account{
		AccountName:                           d.Get("account_name").(string),
		CloudType:                             d.Get("cloud_type").(int),
		AwsAccountNumber:                      d.Get("aws_account_number").(string),
		AwsRoleApp:                            d.Get("aws_role_app").(string),
		AwsRoleEc2:                            d.Get("aws_role_ec2").(string),
		AwsGatewayRoleApp:                     d.Get("aws_gateway_role_app").(string),
		AwsGatewayRoleEc2:                     d.Get("aws_gateway_role_ec2").(string),
		AwsAccessKey:                          d.Get("aws_access_key").(string),
		AwsSecretKey:                          d.Get("aws_secret_key").(string),
		AwsgovAccountNumber:                   d.Get("awsgov_account_number").(string),
		AwsgovAccessKey:                       d.Get("awsgov_access_key").(string),
		AwsgovSecretKey:                       d.Get("awsgov_secret_key").(string),
		GcloudProjectName:                     d.Get("gcloud_project_id").(string),
		GcloudProjectCredentialsFilepathLocal: d.Get("gcloud_project_credentials_filepath").(string),
		ArmSubscriptionId:                     d.Get("arm_subscription_id").(string),
		ArmApplicationEndpoint:                d.Get("arm_directory_id").(string),
		ArmApplicationClientId:                d.Get("arm_application_id").(string),
		ArmApplicationClientSecret:            d.Get("arm_application_key").(string),
		AzureGovSubscriptionId:                d.Get("azure_gov_subscription_id").(string),
		AzureGovApplicationEndpoint:           d.Get("azure_gov_directory_id").(string),
		AzureGovApplicationClientId:           d.Get("azure_gov_application_id").(string),
		AzureGovApplicationClientSecret:       d.Get("azure_gov_application_key").(string),
		OciTenancyID:                          d.Get("oci_tenancy_id").(string),
		OciUserID:                             d.Get("oci_user_id").(string),
		OciCompartmentID:                      d.Get("oci_compartment_id").(string),
		OciApiPrivateKeyFilePath:              d.Get("oci_api_private_key_filepath").(string),
	}

	awsIam := d.Get("aws_iam").(bool)
	if awsIam {
		account.AwsIam = "true"
	} else {
		account.AwsIam = "false"
	}

	log.Printf("[INFO] Updating Aviatrix account: %#v", account)

	d.Partial(true)

	if d.HasChange("cloud_type") {
		return fmt.Errorf("update cloud_type is not allowed")
	}

	if d.HasChange("account_name") {
		return fmt.Errorf("update account name is not allowed")
	}

	if account.CloudType == goaviatrix.AWS {
		if d.HasChanges("aws_account_number", "aws_access_key", "aws_secret_key", "aws_iam", "aws_role_app", "aws_role_ec2", "aws_gateway_role_app", "aws_gateway_role_ec2") {
			_, gatewayRoleAppOk := d.GetOk("aws_gateway_role_app")
			_, gatewayRoleEc2Ok := d.GetOk("aws_gateway_role_ec2")
			if gatewayRoleAppOk != gatewayRoleEc2Ok {
				return fmt.Errorf("failed to update Aviatrix account: must provide both gateway app role ARN and gateway ec2 role ARN when using separate IAM role and policy for gateways")
			}

			err := client.UpdateAccount(account)
			if err != nil {
				return fmt.Errorf("failed to update Aviatrix Account: %s", err)
			}
		}
	} else if account.CloudType == goaviatrix.GCP {
		if d.HasChange("gcloud_project_id") || d.HasChange("gcloud_project_credentials_filepath") {
			err := client.UpdateGCPAccount(account)
			if err != nil {
				return fmt.Errorf("failed to update Aviatrix Account: %s", err)
			}
		}
	} else if account.CloudType == goaviatrix.AZURE {
		if d.HasChange("arm_subscription_id") || d.HasChange("arm_directory_id") || d.HasChange("arm_application_id") || d.HasChange("arm_application_key") {
			err := client.UpdateAccount(account)
			if err != nil {
				return fmt.Errorf("failed to update Aviatrix Account: %s", err)
			}
		}
	} else if account.CloudType == goaviatrix.OCI {
		if d.HasChange("oci_tenancy_id") || d.HasChange("oci_user_id") || d.HasChange("oci_compartment_id") || d.HasChange("oci_api_private_key_filepath") {
			return fmt.Errorf("updating OCI account is not supported")
		}
	} else if account.CloudType == goaviatrix.AWSGOV {
		if d.HasChange("awsgov_account_number") || d.HasChange("awsgov_access_key") || d.HasChange("awsgov_secret_key") {
			err := client.UpdateAccount(account)
			if err != nil {
				return fmt.Errorf("failed to update Aviatrix Account: %s", err)
			}
		}
	} else if account.CloudType == goaviatrix.AZUREGOV {
		if d.HasChanges("azure_gov_subscription_id", "azure_gov_directory_id", "azure_gov_application_id", "azure_gov_application_key") {
			err := client.UpdateAccount(account)
			if err != nil {
				return fmt.Errorf("failed to update Azure GOV Aviatrix Account: %v", err)
			}
		}
	}

	d.Partial(false)
	return resourceAviatrixAccountRead(d, meta)
}

//for now, deleting gcp account will not delete the credential file
func resourceAviatrixAccountDelete(d *schema.ResourceData, meta interface{}) error {
	client := meta.(*goaviatrix.Client)
	account := &goaviatrix.Account{
		AccountName: d.Get("account_name").(string),
	}

	log.Printf("[INFO] Deleting Aviatrix account: %#v", account)

	err := client.DeleteAccount(account)
	if err != nil {
		return fmt.Errorf("failed to delete Aviatrix Account: %s", err)
	}

	return nil
}<|MERGE_RESOLUTION|>--- conflicted
+++ resolved
@@ -148,8 +148,30 @@
 				Sensitive:   true,
 				Description: "OCI API Private Key local file path.",
 			},
-<<<<<<< HEAD
-			"aws_role_app": {
+			"azure_gov_subscription_id": {
+				Type:        schema.TypeString,
+				Optional:    true,
+				Description: "Azure Gov Subscription ID.",
+			},
+			"azure_gov_directory_id": {
+				Type:        schema.TypeString,
+				Optional:    true,
+				Sensitive:   true,
+				Description: "Azure Gov Directory ID.",
+			},
+			"azure_gov_application_id": {
+				Type:        schema.TypeString,
+				Optional:    true,
+				Sensitive:   true,
+				Description: "Azure Gov Application ID.",
+			},
+			"azure_gov_application_key": {
+				Type:        schema.TypeString,
+				Optional:    true,
+				Sensitive:   true,
+				Description: "Azure Gov Application Key.",
+			},
+      "aws_role_app": {
 				Type:        schema.TypeString,
 				Optional:    true,
 				Computed:    true,
@@ -160,31 +182,6 @@
 				Optional:    true,
 				Computed:    true,
 				Description: "AWS EC2 role ARN.",
-=======
-			"azure_gov_subscription_id": {
-				Type:        schema.TypeString,
-				Optional:    true,
-				Description: "Azure Gov Subscription ID.",
-			},
-			"azure_gov_directory_id": {
-				Type:        schema.TypeString,
-				Optional:    true,
-				Sensitive:   true,
-				Description: "Azure Gov Directory ID.",
-			},
-			"azure_gov_application_id": {
-				Type:        schema.TypeString,
-				Optional:    true,
-				Sensitive:   true,
-				Description: "Azure Gov Application ID.",
-			},
-			"azure_gov_application_key": {
-				Type:        schema.TypeString,
-				Optional:    true,
-				Sensitive:   true,
-				Description: "Azure Gov Application Key.",
->>>>>>> ac8334b2
-			},
 		},
 	}
 }
