---
subcategory: "Multi-Cloud Transit"
layout: "aviatrix"
page_title: "Aviatrix: aviatrix_transit_external_device_conn"
description: |-
  Creates and manages Aviatrix transit external device connections
---

# aviatrix_transit_external_device_conn

The **aviatrix_transit_external_device_conn** resource creates and manages the connection between the Aviatrix transit gateway and an External Device for purposes of Transit Network.

For more information on this feature, please see documentation [here](https://docs.aviatrix.com/HowTos/transitgw_external.html).

## Example Usage

```hcl
# Create an Aviatrix Transit External Device Connection
resource "aviatrix_transit_external_device_conn" "test" {
  vpc_id            = "vpc-abcd1234"
  connection_name   = "my_conn"
  gw_name           = "transitGw"
  connection_type   = "bgp"
  bgp_local_as_num  = "123"
  bgp_remote_as_num = "345"
  remote_gateway_ip = "172.12.13.14"
}
```

## Argument Reference

The following arguments are supported:

### Required
* `vpc_id` - (Required) VPC ID of the Aviatrix transit gateway.
* `connection_name` - (Required) Transit external device connection name.
* `gw_name` - (Required) Aviatrix transit gateway name.
* `remote_gateway_ip` - (Required) Remote gateway IP.
* `connection_type` - (Required) Connection type. Valid values: 'bpg', 'static'. Default value: 'bgp'.
* `bgp_local_as_num` - (Optional) BGP local ASN (Autonomous System Number). Integer between 1-4294967294. Required for 'bgp' connection.
* `bgp_remote_as_num` - (Optional) BGP remote ASN (Autonomous System Number). Integer between 1-4294967294. Required for 'bgp' connection.
* `remote_subnet` - (Optional) Remote CIDRs joined as a string with ','. Required for a 'static' type connection.

### HA
* `ha_enabled` - (Optional) Set as true if there are two external devices.
* `backup_remote_gateway_ip ` - (Optional) Backup remote gateway IP. Required if HA enabled.
* `backup_bgp_remote_as_num` - (Optional) Backup BGP remote ASN (Autonomous System Number). Integer between 1-4294967294. Required if HA enabled for 'bgp' connection.
* `backup_pre_shared_key` - (Optional) Backup Pre-Shared Key.
* `backup_local_tunnel_cidr` - (Optional) Source CIDR for the tunnel from the backup Aviatrix transit gateway.
* `backup_remote_tunnel_cidr` - (Optional) Destination CIDR for the tunnel to the backup external device.
* `backup_direct_connect` - (Optional) Backup direct connect for backup external device.

### Custom Algorithms
* `custom_algorithms` - (Optional) Switch to enable custom/non-default algorithms for IPSec Authentication/Encryption. Valid values: true, false. **NOTE: Please see notes [here](#custom_algorithms-1) for more information.**
* `phase_1_authentication` - (Optional) Phase one Authentication. Valid values: 'SHA-1', 'SHA-256', 'SHA-384' and 'SHA-512'. Default value: 'SHA-256'.
* `phase_2_authentication` - (Optional) Phase two Authentication. Valid values: 'NO-AUTH', 'HMAC-SHA-1', 'HMAC-SHA-256', 'HMAC-SHA-384' and 'HMAC-SHA-512'. Default value: 'HMAC-SHA-256'.
* `phase_1_dh_groups` - (Optional) Phase one DH Groups. Valid values: '1', '2', '5', '14', '15', '16', '17' and '18'. Default value: '14'.
* `phase_2_dh_groups` - (Optional) Phase two DH Groups. Valid values: '1', '2', '5', '14', '15', '16', '17' and '18'. Default value: '14'.
* `phase_1_encryption` - (Optional) Phase one Encryption. Valid values: '3DES', 'AES-128-CBC', 'AES-192-CBC' and 'AES-256-CBC'. Default value: 'AES-256-CBC'.
* `phase_2_encryption` - (Optional) Phase two Encryption. Valid values: '3DES', 'AES-128-CBC', 'AES-192-CBC', 'AES-256-CBC', 'AES-128-GCM-64', 'AES-128-GCM-96' and 'AES-128-GCM-128'. Default value: 'AES-256-CBC'.

### Misc.
* `direct_connect` - (Optional) Set true for private network infrastructure.
* `pre_shared_key` - (Optional) Pre-Shared Key.
* `local_tunnel_cidr` - (Optional) Source CIDR for the tunnel from the Aviatrix transit gateway.
* `remote_tunnel_cidr` - (Optional) Destination CIDR for the tunnel to the external device.
* `enable_edge_segmentation` - (Optional) Switch to allow this connection to communicate with a Security Domain via Connection Policy.
* `switch_to_ha_standby_gateway` - (Optional) Switch to HA Standby Transit Gateway connection. Only valid with Transit Gateway that has [Active-Standby Mode](https://docs.aviatrix.com/HowTos/transit_advanced.html#active-standby) enabled and for non-HA external device. Valid values: true, false. Default: false. Available in provider version R2.17.1+.
* `enable_learned_cidrs_approval` - (Optional) Enable learned CIDRs approval for the connection. Only valid with 'connection_type' = 'bgp'. Requires the transit_gateway's 'learned_cidrs_approval_mode' attribute be set to 'connection'. Valid values: true, false. Default value: false. Available as of provider version R2.18+.
<<<<<<< HEAD
* `enable_ikev2` - (Optional) Set as true if use IKEv2.
=======
* `manual_bgp_advertised_cidrs` - (Optional) Configure manual BGP advertised CIDRs for this connection. Only valid with 'connection_type'= 'bgp'. Available as of provider version R2.18+.
>>>>>>> c3c5fada

## Import

**transit_external_device_conn** can be imported using the `connection_name` and `vpc_id`, e.g.

```
$ terraform import aviatrix_transit_external_device_conn.test connection_name~vpc_id
```

## Notes
### custom_algorithms
If set to true, the six algorithm arguments cannot all be default value. If set to false, default values will be used for all six algorithm arguments.<|MERGE_RESOLUTION|>--- conflicted
+++ resolved
@@ -67,11 +67,8 @@
 * `enable_edge_segmentation` - (Optional) Switch to allow this connection to communicate with a Security Domain via Connection Policy.
 * `switch_to_ha_standby_gateway` - (Optional) Switch to HA Standby Transit Gateway connection. Only valid with Transit Gateway that has [Active-Standby Mode](https://docs.aviatrix.com/HowTos/transit_advanced.html#active-standby) enabled and for non-HA external device. Valid values: true, false. Default: false. Available in provider version R2.17.1+.
 * `enable_learned_cidrs_approval` - (Optional) Enable learned CIDRs approval for the connection. Only valid with 'connection_type' = 'bgp'. Requires the transit_gateway's 'learned_cidrs_approval_mode' attribute be set to 'connection'. Valid values: true, false. Default value: false. Available as of provider version R2.18+.
-<<<<<<< HEAD
 * `enable_ikev2` - (Optional) Set as true if use IKEv2.
-=======
 * `manual_bgp_advertised_cidrs` - (Optional) Configure manual BGP advertised CIDRs for this connection. Only valid with 'connection_type'= 'bgp'. Available as of provider version R2.18+.
->>>>>>> c3c5fada
 
 ## Import
 
