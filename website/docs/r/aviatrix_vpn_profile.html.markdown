--- conflicted
+++ resolved
@@ -2,11 +2,7 @@
 layout: "aviatrix"
 page_title: "Aviatrix: aviatrix_vpn_profile"
 description: |-
-<<<<<<< HEAD
-  Creates and manages Aviatrix VPN user profiles
-=======
   Creates and manages Aviatrix VPN User Profiles
->>>>>>> 3851ab0d
 ---
 
 # aviatrix_vpn_profile
