--- conflicted
+++ resolved
@@ -74,11 +74,10 @@
                     <a href="/docs/providers/aviatrix/r/aviatrix_gateway.html">aviatrix_gateway</a>
                 </li>
                 <li>
-<<<<<<< HEAD
+                    <a href="/docs/providers/aviatrix/r/aviatrix_gateway_dnat.html">aviatrix_gateway_dnat</a>
+                </li>
+                <li>
                     <a href="/docs/providers/aviatrix/r/aviatrix_gateway_snat.html">aviatrix_gateway_snat</a>
-=======
-                    <a href="/docs/providers/aviatrix/r/aviatrix_gateway_dnat.html">aviatrix_gateway_dnat</a>
->>>>>>> 60154cea
                 </li>
               </ul>
             </li>
