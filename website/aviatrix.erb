--- conflicted
+++ resolved
@@ -410,11 +410,10 @@
                     <a href="/docs/providers/aviatrix/r/aviatrix_remote_syslog.html">aviatrix_remote_syslog</a>
                 </li>
                 <li>
-<<<<<<< HEAD
+                    <a href="/docs/providers/aviatrix/r/aviatrix_splunk_logging.html">aviatrix_splunk_logging</a>
+                </li>
+                <li>
                     <a href="/docs/providers/aviatrix/r/aviatrix_sumologic_forwarder.html">aviatrix_sumologic_forwarder</a>
-=======
-                    <a href="/docs/providers/aviatrix/r/aviatrix_splunk_logging.html">aviatrix_splunk_logging</a>
->>>>>>> bd01142f
                 </li>
               </ul>
             </li>
