package goaviatrix

import (
	"encoding/json"
	"fmt"
	"math"
	"strconv"
	"strings"

	"github.com/hashicorp/terraform-plugin-sdk/v2/helper/schema"
)

const Phase1AuthDefault = "SHA-256"
const Phase1DhGroupDefault = "14"
const Phase1EncryptionDefault = "AES-256-CBC"
const Phase2AuthDefault = "HMAC-SHA-256"
const Phase2DhGroupDefault = "14"
const Phase2EncryptionDefault = "AES-256-CBC"
const SslServerPoolDefault = "192.168.44.0/24"

// Site2Cloud simple struct to hold site2cloud details
type Site2Cloud struct {
<<<<<<< HEAD
	Action                        string   `form:"action,omitempty"`
	CID                           string   `form:"CID,omitempty"`
	VpcID                         string   `form:"vpc_id,omitempty" json:"vpc_id,omitempty"`
	TunnelName                    string   `form:"connection_name,omitempty" json:"name,omitempty"`
	RemoteGwType                  string   `form:"remote_gateway_type,omitempty"`
	ConnType                      string   `form:"connection_type,omitempty" json:"type,omitempty"`
	TunnelType                    string   `form:"tunnel_type,omitempty" json:"tunnel_type,omitempty"`
	GwName                        string   `form:"primary_cloud_gateway_name,omitempty" json:"gw_name,omitempty"`
	BackupGwName                  string   `form:"backup_gateway_name,omitempty"`
	RemoteGwIP                    string   `form:"remote_gateway_ip,omitempty" json:"peer_ip,omitempty"`
	RemoteGwIP2                   string   `form:"backup_remote_gateway_ip,omitempty"`
	PreSharedKey                  string   `form:"pre_shared_key,omitempty"`
	BackupPreSharedKey            string   `form:"backup_pre_shared_key,omitempty"`
	RemoteSubnet                  string   `form:"remote_subnet_cidr,omitempty" json:"remote_cidr,omitempty"`
	LocalSubnet                   string   `form:"local_subnet_cidr,omitempty" json:"local_cidr,omitempty"`
	HAEnabled                     string   `form:"ha_enabled,omitempty" json:"ha_status,omitempty"`
	PeerType                      string   `form:"peer_type,omitempty"`
	SslServerPool                 string   `form:"ssl_server_pool,omitempty"`
	NetworkType                   string   `form:"network_type,omitempty"`
	CloudSubnetCidr               string   `form:"cloud_subnet_cidr,omitempty"`
	RemoteCidr                    string   `form:"remote_cidr,omitempty"`
	RemoteSubnetVirtual           string   `form:"virtual_remote_subnet_cidr,omitempty" json:"virtual_remote_subnet_cidr,omitempty"`
	LocalSubnetVirtual            string   `form:"virtual_local_subnet_cidr,omitempty" json:"virtual_local_subnet_cidr,omitempty"`
	Phase1Auth                    string   `form:"phase1_auth,omitempty"`
	Phase1DhGroups                string   `form:"phase1_dh_group,omitempty"`
	Phase1Encryption              string   `form:"phase1_encryption,omitempty"`
	Phase2Auth                    string   `form:"phase2_auth,omitempty"`
	Phase2DhGroups                string   `form:"phase2_dh_group,omitempty"`
	Phase2Encryption              string   `form:"phase2_encryption,omitempty"`
	EnableIKEv2                   string   `form:"enable_ikev2,omitempty"`
	PrivateRouteEncryption        string   `form:"private_route_encryption,omitempty"`
	RemoteGwLatitude              float64  `form:"remote_gateway_latitude,omitempty"`
	RemoteGwLongitude             float64  `form:"remote_gateway_longitude,omitempty"`
	BackupRemoteGwLatitude        float64  `form:"backup_remote_gateway_latitude,omitempty"`
	BackupRemoteGwLongitude       float64  `form:"backup_remote_gateway_longitude,omitempty"`
	RouteTableList                []string `form:"route_table_list,omitempty"`
=======
	Action                        string  `form:"action,omitempty"`
	CID                           string  `form:"CID,omitempty"`
	VpcID                         string  `form:"vpc_id,omitempty" json:"vpc_id,omitempty"`
	TunnelName                    string  `form:"connection_name" json:"name,omitempty"`
	RemoteGwType                  string  `form:"remote_gateway_type,omitempty"`
	ConnType                      string  `form:"connection_type,omitempty" json:"type,omitempty"`
	TunnelType                    string  `form:"tunnel_type,omitempty" json:"tunnel_type,omitempty"`
	GwName                        string  `form:"primary_cloud_gateway_name,omitempty" json:"gw_name,omitempty"`
	BackupGwName                  string  `form:"backup_gateway_name,omitempty"`
	RemoteGwIP                    string  `form:"remote_gateway_ip,omitempty" json:"peer_ip,omitempty"`
	RemoteGwIP2                   string  `form:"backup_remote_gateway_ip,omitempty"`
	PreSharedKey                  string  `form:"pre_shared_key,omitempty"`
	BackupPreSharedKey            string  `form:"backup_pre_shared_key,omitempty"`
	RemoteSubnet                  string  `form:"remote_subnet_cidr,omitempty" json:"remote_cidr,omitempty"`
	LocalSubnet                   string  `form:"local_subnet_cidr,omitempty" json:"local_cidr,omitempty"`
	HAEnabled                     string  `form:"ha_enabled,omitempty" json:"ha_status,omitempty"`
	PeerType                      string  `form:"peer_type,omitempty"`
	SslServerPool                 string  `form:"ssl_server_pool,omitempty"`
	NetworkType                   string  `form:"network_type,omitempty"`
	CloudSubnetCidr               string  `form:"cloud_subnet_cidr,omitempty"`
	RemoteCidr                    string  `form:"remote_cidr,omitempty"`
	RemoteSubnetVirtual           string  `form:"virtual_remote_subnet_cidr,omitempty" json:"virtual_remote_subnet_cidr,omitempty"`
	LocalSubnetVirtual            string  `form:"virtual_local_subnet_cidr,omitempty" json:"virtual_local_subnet_cidr,omitempty"`
	Phase1Auth                    string  `form:"phase1_auth,omitempty"`
	Phase1DhGroups                string  `form:"phase1_dh_group,omitempty"`
	Phase1Encryption              string  `form:"phase1_encryption,omitempty"`
	Phase2Auth                    string  `form:"phase2_auth,omitempty"`
	Phase2DhGroups                string  `form:"phase2_dh_group,omitempty"`
	Phase2Encryption              string  `form:"phase2_encryption,omitempty"`
	EnableIKEv2                   string  `form:"enable_ikev2,omitempty"`
	PrivateRouteEncryption        string  `form:"private_route_encryption,omitempty"`
	RemoteGwLatitude              float64 `form:"remote_gateway_latitude,omitempty"`
	RemoteGwLongitude             float64 `form:"remote_gateway_longitude,omitempty"`
	BackupRemoteGwLatitude        float64 `form:"backup_remote_gateway_latitude,omitempty"`
	BackupRemoteGwLongitude       float64 `form:"backup_remote_gateway_longitude,omitempty"`
	RouteTableList                string  `form:"route_table_list,omitempty"`
>>>>>>> 38548228
	CustomAlgorithms              bool
	DeadPeerDetection             bool
	EnableActiveActive            bool
	ForwardToTransit              bool
	EventTriggeredHA              bool
	CustomMap                     bool   `form:"custom_map,omitempty"`
	RemoteSourceRealCIDRs         string `form:"remote_src_real_cidrs,omitempty"`
	RemoteSourceVirtualCIDRs      string `form:"remote_src_virt_cidrs,omitempty"`
	RemoteDestinationRealCIDRs    string `form:"remote_dst_real_cidrs,omitempty"`
	RemoteDestinationVirtualCIDRs string `form:"remote_dst_virt_cidrs,omitempty"`
	LocalSourceRealCIDRs          string `form:"local_src_real_cidrs,omitempty"`
	LocalSourceVirtualCIDRs       string `form:"local_src_virt_cidrs,omitempty"`
	LocalDestinationRealCIDRs     string `form:"local_dst_real_cidrs,omitempty"`
	LocalDestinationVirtualCIDRs  string `form:"local_dst_virt_cidrs,omitempty"`
	LocalTunnelIp                 string `form:"local_tunnel_ip,omitempty"`
	RemoteTunnelIp                string `form:"remote_tunnel_ip,omitempty"`
	BackupLocalTunnelIp           string `form:"backup_local_tunnel_ip,omitempty"`
	BackupRemoteTunnelIp          string `form:"backup_remote_tunnel_ip,omitempty"`
	EnableSingleIpHA              bool
	Phase1RemoteIdentifier        string
	AuthType                      string `form:"auth_type,omitempty"`
	CaCertTagName                 string `form:"cert_name,omitempty"`
	RemoteIdentifier              string `form:"cert_based_s2c_remote_id,omitempty"`
	BackupRemoteIdentifier        string `form:"cert_based_s2c_ha_remote_id,omitempty"`
}

type EditSite2Cloud struct {
	Action                        string `form:"action,omitempty"`
	CID                           string `form:"CID,omitempty"`
	VpcID                         string `form:"vpc_id,omitempty"`
	ConnName                      string `form:"conn_name"`
	GwName                        string `form:"primary_cloud_gateway_name,omitempty"`
	NetworkType                   string `form:"network_type,omitempty"`
	CloudSubnetCidr               string `form:"cloud_subnet_cidr,omitempty"`
	CloudSubnetVirtual            string `form:"cloud_subnet_virtual,omitempty"`
	RemoteSourceRealCIDRs         string `form:"remote_src_real_cidrs,omitempty"`
	RemoteSourceVirtualCIDRs      string `form:"remote_src_virt_cidrs,omitempty"`
	RemoteDestinationRealCIDRs    string `form:"remote_dst_real_cidrs,omitempty"`
	RemoteDestinationVirtualCIDRs string `form:"remote_dst_virt_cidrs,omitempty"`
	LocalSourceRealCIDRs          string `form:"local_src_real_cidrs,omitempty"`
	LocalSourceVirtualCIDRs       string `form:"local_src_virt_cidrs,omitempty"`
	LocalDestinationRealCIDRs     string `form:"local_dst_real_cidrs,omitempty"`
	LocalDestinationVirtualCIDRs  string `form:"local_dst_virt_cidrs,omitempty"`
	Phase1RemoteIdentifier        string `form:"phase1_remote_identifier,omitempty"`
	CaCertTagName                 string `form:"s2c_cacert_tag_name,omitempty"`
	RemoteIdentifier              string `form:"cert_based_s2c_remote_id,omitempty"`
	BackupRemoteIdentifier        string `form:"cert_based_s2c_ha_remote_id,omitempty"`
}

type Site2CloudResp struct {
	Return  bool               `json:"return"`
	Results Site2CloudConnList `json:"results"`
	Reason  string             `json:"reason"`
}

type Site2CloudConnList struct {
	Connections []Site2Cloud `json:"connections"`
}

type EditSite2CloudConnDetail struct {
	VpcID                          []string      `json:"vpc_id,omitempty"`
	TunnelName                     []string      `json:"name,omitempty"`
	ConnType                       string        `json:"type,omitempty"`
	TunnelType                     string        `json:"tunnel_type,omitempty"`
	GwName                         string        `json:"gw_name,omitempty"`
	Tunnels                        []TunnelInfo  `json:"tunnels,omitempty"`
	RemoteSubnet                   string        `json:"real_remote_cidr,omitempty"`
	LocalSubnet                    string        `json:"real_local_cidr,omitempty"`
	RemoteCidr                     string        `json:"remote_cidr,omitempty"`
	LocalCidr                      string        `json:"local_cidr,omitempty"`
	HAEnabled                      string        `json:"ha_status,omitempty"`
	PeerType                       string        `json:"peer_type,omitempty"`
	RemoteSubnetVirtual            string        `json:"virt_remote_cidr,omitempty"`
	LocalSubnetVirtual             string        `json:"virt_local_cidr,omitempty"`
	Algorithm                      AlgorithmInfo `json:"algorithm,omitempty"`
	RouteTableList                 []string      `json:"rtbls,omitempty"`
	SslServerPool                  []string      `json:"ssl_server_pool,omitempty"`
	DeadPeerDetectionConfig        string        `json:"dpd_config,omitempty"`
	EnableActiveActive             string        `json:"active_active_ha,omitempty"`
	EnableIKEv2                    string        `json:"ike_ver,omitempty"`
	BgpLocalASN                    string        `json:"bgp_local_asn_number,omitempty"`
	BgpLocalIP                     string        `json:"bgp_local_ip,omitempty"`
	BgpBackupLocalIP               string        `json:"bgp_backup_local_ip,omitempty"`
	BgpRemoteASN                   string        `json:"bgp_remote_asn_number,omitempty"`
	BgpRemoteIP                    string        `json:"bgp_remote_ip,omitempty"`
	BgpBackupRemoteIP              string        `json:"bgp_backup_remote_ip,omitempty"`
	EnableGlobalAccelerator        bool          `json:"globalaccel,omitempty"`
	AzureAccountName               string        `json:"arm_account_name,omitempty"`
	AzureResourceGroup             string        `json:"arm_resource_group,omitempty"`
	AzureVhubName                  string        `json:"arm_vhub_name,omitempty"`
	ForwardToTransit               string        `json:"forward_to_transit"`
	RemoteSourceRealCIDRs          string        `json:"remote_src_real_cidrs"`
	RemoteSourceVirtualCIDRs       string        `json:"remote_src_virt_cidrs"`
	RemoteDestinationRealCIDRs     string        `json:"remote_dst_real_cidrs"`
	RemoteDestinationVirtualCIDRs  string        `json:"remote_dst_virt_cidrs"`
	LocalSourceRealCIDRs           string        `json:"local_src_real_cidrs"`
	LocalSourceVirtualCIDRs        string        `json:"local_src_virt_cidrs"`
	LocalDestinationRealCIDRs      string        `json:"local_dst_real_cidrs"`
	LocalDestinationVirtualCIDRs   string        `json:"local_dst_virt_cidrs"`
	ManualBGPCidrs                 []string      `json:"conn_bgp_manual_advertise_cidrs"`
	EventTriggeredHA               string        `json:"event_triggered_ha"`
	EnableSingleIpHA               string        `json:"single_ip_ha,omitempty"`
	Phase1RemoteIdentifier         string        `json:"phase1_remote_id"`
	InsaneMode                     string        `json:"insane_mode,omitempty"`
	DirectConnect                  bool          `json:"direct_connect_primary,omitempty"`
	BackupDirectConnect            bool          `json:"direct_connect_backup,omitempty"`
	BackupBgpRemoteASN             string        `json:"bgp_remote_backup_asn_number,omitempty"`
	ConnectionLearnedCidrsApproval string        `json:"conn_learned_cidrs_approval"`
	ConnectionApprovedCidrs        []string      `json:"conn_approved_learned_cidrs,omitempty"`
	LoadBalancing                  string        `json:"load_balancing,omitempty"`
	CloudnNeighborIP               string        `json:"cloudn_neighbor_ip,omitempty"`
	CloudnNeighborAsNum            string        `json:"cloudn_neighbor_as_number,omitempty"`
	CloudnBackupNeighborIP         string        `json:"cloudn_backup_neighbor_ip,omitempty"`
	CloudnBackupNeighborAsNum      string        `json:"cloudn_backup_neighbor_as_number,omitempty"`
	AuthType                       string        `json:"auth_type,omitempty"`
	CaCertTagName                  string        `json:"s2c_cacert_tag_name,omitempty"`
	RemoteIdentifier               string        `json:"cert_based_s2c_remote_id,omitempty"`
	BackupRemoteIdentifier         string        `json:"cert_based_s2c_ha_remote_id,omitempty"`
	RemoteGwLatitude               float64       `json:"remote_latitude,omitempty"`
	RemoteGwLongitude              float64       `json:"remote_longitude,omitempty"`
	BackupRemoteGwLatitude         float64       `json:"remote_backup_latitude,omitempty"`
	BackupRemoteGwLongitude        float64       `json:"remote_backup_longitude,omitempty"`
}

type Site2CloudConnDetailResp struct {
	Return  bool                     `json:"return"`
	Results Site2CloudConnDetailList `json:"results"`
	Reason  string                   `json:"reason"`
}

type Site2CloudConnDetailList struct {
	Connections EditSite2CloudConnDetail `json:"connections"`
}

type TunnelInfo struct {
	Status         string `json:"status"`
	IPAddr         string `json:"ip_addr"`
	Name           string `json:"name"`
	PeerIP         string `json:"peer_ip"`
	GwName         string `json:"gw_name"`
	TunnelStatus   string `json:"tunnel_status"`
	TunnelProtocol string `json:"tunnel_protocol"`
}

type AlgorithmInfo struct {
	Phase1Auth      []string `json:"ph1_auth,omitempty"`
	Phase1DhGroups  []string `json:"ph1_dh,omitempty"`
	Phase1Encrption []string `json:"ph1_encr,omitempty"`
	Phase2Auth      []string `json:"ph2_auth,omitempty"`
	Phase2DhGroups  []string `json:"ph2_dh,omitempty"`
	Phase2Encrption []string `json:"ph2_encr,omitempty"`
}

func (c *Client) CreateSite2Cloud(site2cloud *Site2Cloud) error {
	form := map[string]string{}
	form["CID"] = c.CID
	form["CID"] = c.CID
	form["action"] = "add_site2cloud"
	form["vpc_id"] = site2cloud.VpcID
	form["connection_name"] = site2cloud.TunnelName
	form["connection_type"] = site2cloud.ConnType
	form["remote_gateway_type"] = site2cloud.RemoteGwType
	form["tunnel_type"] = site2cloud.TunnelType

	if site2cloud.AuthType == "pubkey" {
		form["auth_type"] = site2cloud.AuthType
		form["cert_name"] = site2cloud.CaCertTagName
		form["remote_identifier"] = site2cloud.RemoteIdentifier
		if site2cloud.HAEnabled == "yes" {
			form["cert_based_s2c_ha_remote_id"] = site2cloud.BackupRemoteIdentifier
		}
	}

	form["ha_enabled"] = site2cloud.HAEnabled
	form["phase1_auth"] = site2cloud.Phase1Auth
	form["phase1_dh_group"] = site2cloud.Phase1DhGroups
	form["phase1_encryption"] = site2cloud.Phase1Encryption
	form["phase2_auth"] = site2cloud.Phase2Auth
	form["phase2_dh_group"] = site2cloud.Phase2DhGroups
	form["phase2_encryption"] = site2cloud.Phase2Encryption

	if site2cloud.TunnelType == "tcp" {
		form["ssl_server_pool"] = site2cloud.SslServerPool
	}

	if site2cloud.EnableIKEv2 == "true" {
		form["enable_ikev2"] = "true"
	}

	if site2cloud.PrivateRouteEncryption == "true" {
		form["private_route_encryption"] = site2cloud.PrivateRouteEncryption
		if len(site2cloud.RouteTableList) != 0 {
<<<<<<< HEAD
			args, err := json.Marshal(strings.Join(site2cloud.RouteTableList, ","))
			if err != nil {
				return err
			}
			form["route_table_list"] = string(args)
=======
			form["route_table_list"] = site2cloud.RouteTableList
>>>>>>> 38548228
		}
		latitude := fmt.Sprintf("%f", site2cloud.RemoteGwLatitude)
		longitude := fmt.Sprintf("%f", site2cloud.RemoteGwLongitude)
		form["remote_gateway_latitude"] = latitude
		form["remote_gateway_longitude"] = longitude
		if site2cloud.HAEnabled == "yes" {
			backupLatitude := fmt.Sprintf("%f", site2cloud.BackupRemoteGwLatitude)
			backupLongitude := fmt.Sprintf("%f", site2cloud.BackupRemoteGwLongitude)
			form["backup_remote_gateway_latitude"] = backupLatitude
			form["backup_remote_gateway_longitude"] = backupLongitude
		}
	}
	if site2cloud.BackupGwName == "" {
		form["primary_cloud_gateway_name"] = site2cloud.GwName
	} else {
		form["primary_cloud_gateway_name"] = site2cloud.GwName + "," + site2cloud.BackupGwName
	}
	if site2cloud.RemoteGwIP2 == "" {
		form["remote_gateway_ip"] = site2cloud.RemoteGwIP
	} else {
		form["remote_gateway_ip"] = site2cloud.RemoteGwIP + "," + site2cloud.RemoteGwIP2
	}
	form["remote_subnet_cidr"] = site2cloud.RemoteSubnet
	form["local_subnet_cidr"] = site2cloud.LocalSubnet
	form["virtual_remote_subnet_cidr"] = site2cloud.RemoteSubnetVirtual
	form["virtual_local_subnet_cidr"] = site2cloud.LocalSubnetVirtual

	form["pre_shared_key"] = site2cloud.PreSharedKey
	form["backup_pre_shared_key"] = site2cloud.BackupPreSharedKey

	if site2cloud.CustomMap {
		form["custom_map"] = strconv.FormatBool(site2cloud.CustomMap)
		form["remote_src_real_cidrs"] = site2cloud.RemoteSourceRealCIDRs
		form["remote_src_virt_cidrs"] = site2cloud.RemoteSourceVirtualCIDRs
		form["remote_dst_real_cidrs"] = site2cloud.RemoteDestinationRealCIDRs
		form["remote_dst_virt_cidrs"] = site2cloud.RemoteDestinationVirtualCIDRs
		form["local_src_real_cidrs"] = site2cloud.LocalSourceRealCIDRs
		form["local_src_virt_cidrs"] = site2cloud.LocalSourceVirtualCIDRs
		form["local_dst_real_cidrs"] = site2cloud.LocalDestinationRealCIDRs
		form["local_dst_virt_cidrs"] = site2cloud.LocalDestinationVirtualCIDRs
	}

	form["local_tunnel_ip"] = site2cloud.LocalTunnelIp
	form["remote_tunnel_ip"] = site2cloud.RemoteTunnelIp
	form["backup_local_tunnel_ip"] = site2cloud.BackupLocalTunnelIp
	form["backup_remote_tunnel_ip"] = site2cloud.BackupRemoteTunnelIp
	if site2cloud.EnableSingleIpHA {
		form["enable_single_ip_ha"] = "true"
	}

	return c.PostAPI(form["action"], form, BasicCheck)
}

func (c *Client) GetSite2Cloud(site2cloud *Site2Cloud) (*Site2Cloud, error) {
	form := map[string]string{
		"CID":             c.CID,
		"action":          "list_site2cloud_conn",
		"connection_name": site2cloud.TunnelName,
	}

	var data Site2CloudResp

	err := c.GetAPI(&data, form["action"], form, BasicCheck)
	if err != nil {
		return nil, err
	}

	for i := 0; i < len(data.Results.Connections); i++ {
		conn := data.Results.Connections[i]
		if site2cloud.VpcID == conn.VpcID && site2cloud.TunnelName == conn.TunnelName {
			return &conn, nil
		}
	}
	return nil, ErrNotFound
}

func (c *Client) GetSite2CloudConnDetail(site2cloud *Site2Cloud) (*Site2Cloud, error) {
	form := map[string]string{
		"CID":       c.CID,
		"action":    "get_site2cloud_conn_detail",
		"conn_name": site2cloud.TunnelName,
		"vpc_id":    site2cloud.VpcID,
	}
	check := func(action, method, reason string, ret bool) error {
		if !ret {
			if strings.Contains(reason, "does not exist") {
				return ErrNotFound
			}
			return fmt.Errorf("rest API %s %s failed: %s", action, method, reason)
		}
		return nil
	}
	var data Site2CloudConnDetailResp
	err := c.GetAPI(&data, form["action"], form, check)
	if err != nil {
		return nil, err
	}

	s2cConnDetail := data.Results.Connections
	if len(s2cConnDetail.TunnelName) != 0 {
		site2cloud.AuthType = s2cConnDetail.AuthType
		site2cloud.CaCertTagName = s2cConnDetail.CaCertTagName
		site2cloud.RemoteIdentifier = s2cConnDetail.RemoteIdentifier
		site2cloud.BackupRemoteIdentifier = s2cConnDetail.BackupRemoteIdentifier
		site2cloud.GwName = s2cConnDetail.GwName
		site2cloud.ConnType = s2cConnDetail.ConnType
		if s2cConnDetail.TunnelType == "policy" || s2cConnDetail.TunnelType == "Policy" || s2cConnDetail.TunnelType == "Site2Cloud_Policy" {
			site2cloud.TunnelType = "policy"
		} else if s2cConnDetail.TunnelType == "route" || s2cConnDetail.TunnelType == "Route" || s2cConnDetail.TunnelType == "Site2Cloud_Routed" {
			site2cloud.TunnelType = "route"
		}
		site2cloud.RemoteGwType = s2cConnDetail.PeerType
		if site2cloud.ConnType == "mapped" {
			site2cloud.RemoteSubnet = s2cConnDetail.RemoteSubnet
			site2cloud.LocalSubnet = s2cConnDetail.LocalSubnet
			site2cloud.RemoteSubnetVirtual = s2cConnDetail.RemoteSubnetVirtual
			site2cloud.LocalSubnetVirtual = s2cConnDetail.LocalSubnetVirtual
		} else {
			site2cloud.RemoteSubnet = s2cConnDetail.RemoteCidr
			site2cloud.LocalSubnet = s2cConnDetail.LocalCidr
		}
		site2cloud.HAEnabled = s2cConnDetail.HAEnabled
		for i := range s2cConnDetail.Tunnels {
			if s2cConnDetail.Tunnels[i].GwName == site2cloud.GwName {
				site2cloud.RemoteGwIP = s2cConnDetail.Tunnels[i].PeerIP
			} else {
				site2cloud.BackupGwName = s2cConnDetail.Tunnels[i].GwName
				site2cloud.RemoteGwIP2 = s2cConnDetail.Tunnels[i].PeerIP
			}
		}
		if s2cConnDetail.Algorithm.Phase1Auth[0] == Phase1AuthDefault &&
			s2cConnDetail.Algorithm.Phase2Auth[0] == Phase2AuthDefault &&
			s2cConnDetail.Algorithm.Phase1DhGroups[0] == Phase1DhGroupDefault &&
			s2cConnDetail.Algorithm.Phase2DhGroups[0] == Phase2DhGroupDefault &&
			s2cConnDetail.Algorithm.Phase1Encrption[0] == Phase1EncryptionDefault &&
			s2cConnDetail.Algorithm.Phase2Encrption[0] == Phase2EncryptionDefault {
			site2cloud.CustomAlgorithms = false
			site2cloud.Phase1Auth = ""
			site2cloud.Phase2Auth = ""
			site2cloud.Phase1DhGroups = ""
			site2cloud.Phase2DhGroups = ""
			site2cloud.Phase1Encryption = ""
			site2cloud.Phase2Encryption = ""
		} else {
			site2cloud.CustomAlgorithms = true
			site2cloud.Phase1Auth = s2cConnDetail.Algorithm.Phase1Auth[0]
			site2cloud.Phase2Auth = s2cConnDetail.Algorithm.Phase2Auth[0]
			site2cloud.Phase1DhGroups = s2cConnDetail.Algorithm.Phase1DhGroups[0]
			site2cloud.Phase2DhGroups = s2cConnDetail.Algorithm.Phase2DhGroups[0]
			site2cloud.Phase1Encryption = s2cConnDetail.Algorithm.Phase1Encrption[0]
			site2cloud.Phase2Encryption = s2cConnDetail.Algorithm.Phase2Encrption[0]
		}
		if len(s2cConnDetail.RouteTableList) > 0 {
			site2cloud.RouteTableList = strings.Join(s2cConnDetail.RouteTableList, ",")
			site2cloud.PrivateRouteEncryption = "true"
			site2cloud.RemoteGwLatitude = s2cConnDetail.RemoteGwLatitude
			site2cloud.RemoteGwLongitude = s2cConnDetail.RemoteGwLongitude
			if site2cloud.HAEnabled == "enabled" {
				site2cloud.BackupRemoteGwLatitude = s2cConnDetail.BackupRemoteGwLatitude
				site2cloud.BackupRemoteGwLongitude = s2cConnDetail.BackupRemoteGwLongitude
			}
		} else {
			site2cloud.PrivateRouteEncryption = "false"
		}
		if s2cConnDetail.SslServerPool[0] != "192.168.44.0/24" {
			site2cloud.SslServerPool = s2cConnDetail.SslServerPool[0]
		}
		if s2cConnDetail.DeadPeerDetectionConfig == "enable" {
			site2cloud.DeadPeerDetection = true
		} else if s2cConnDetail.DeadPeerDetectionConfig == "disable" {
			site2cloud.DeadPeerDetection = false
		}
		if s2cConnDetail.EnableActiveActive == "enable" || s2cConnDetail.EnableActiveActive == "Enable" {
			site2cloud.EnableActiveActive = true
		} else {
			site2cloud.EnableActiveActive = false
		}
		if s2cConnDetail.ForwardToTransit == "enable" {
			site2cloud.ForwardToTransit = true
		} else {
			site2cloud.ForwardToTransit = false
		}
		if s2cConnDetail.EnableIKEv2 == "2" {
			site2cloud.EnableIKEv2 = "true"
		}
		site2cloud.EventTriggeredHA = s2cConnDetail.EventTriggeredHA == "enabled"
		site2cloud.RemoteSourceRealCIDRs = s2cConnDetail.RemoteSourceRealCIDRs
		site2cloud.RemoteSourceVirtualCIDRs = s2cConnDetail.RemoteSourceVirtualCIDRs
		site2cloud.RemoteDestinationRealCIDRs = s2cConnDetail.RemoteDestinationRealCIDRs
		site2cloud.RemoteDestinationVirtualCIDRs = s2cConnDetail.RemoteDestinationVirtualCIDRs
		site2cloud.LocalSourceRealCIDRs = s2cConnDetail.LocalSourceRealCIDRs
		site2cloud.LocalSourceVirtualCIDRs = s2cConnDetail.LocalSourceVirtualCIDRs
		site2cloud.LocalDestinationRealCIDRs = s2cConnDetail.LocalDestinationRealCIDRs
		site2cloud.LocalDestinationVirtualCIDRs = s2cConnDetail.LocalDestinationVirtualCIDRs
		site2cloud.LocalTunnelIp = s2cConnDetail.BgpLocalIP
		site2cloud.RemoteTunnelIp = s2cConnDetail.BgpRemoteIP
		if site2cloud.HAEnabled == "enabled" {
			site2cloud.BackupLocalTunnelIp = s2cConnDetail.BgpBackupLocalIP
			site2cloud.BackupRemoteTunnelIp = s2cConnDetail.BgpBackupRemoteIP
		}
		site2cloud.EnableSingleIpHA = s2cConnDetail.EnableSingleIpHA == "enabled"
		site2cloud.Phase1RemoteIdentifier = s2cConnDetail.Phase1RemoteIdentifier
		return site2cloud, nil
	}

	return nil, ErrNotFound
}

func (c *Client) UpdateSite2Cloud(site2cloud *EditSite2Cloud) error {
	site2cloud.CID = c.CID
	site2cloud.Action = "edit_site2cloud_conn"

	return c.PostAPI(site2cloud.Action, site2cloud, BasicCheck)
}

func (c *Client) DeleteSite2Cloud(site2cloud *Site2Cloud) error {
	site2cloud.CID = c.CID
	site2cloud.Action = "delete_site2cloud_connection"

	return c.PostAPI(site2cloud.Action, site2cloud, BasicCheck)
}

func (c *Client) EnableDeadPeerDetection(site2cloud *Site2Cloud) error {
	form := map[string]string{
		"CID":             c.CID,
		"action":          "enable_dpd_config",
		"vpc_id":          site2cloud.VpcID,
		"connection_name": site2cloud.TunnelName,
	}

	return c.PostAPI(form["action"], form, BasicCheck)
}

func (c *Client) DisableDeadPeerDetection(site2cloud *Site2Cloud) error {
	form := map[string]string{
		"CID":             c.CID,
		"action":          "disable_dpd_config",
		"vpc_id":          site2cloud.VpcID,
		"connection_name": site2cloud.TunnelName,
	}

	return c.PostAPI(form["action"], form, BasicCheck)
}

func (c *Client) EnableSite2cloudActiveActive(site2cloud *Site2Cloud) error {
	form := map[string]string{
		"CID":             c.CID,
		"action":          "enable_site2cloud_active_active_ha",
		"vpc_id":          site2cloud.VpcID,
		"connection_name": site2cloud.TunnelName,
	}

	checkFunc := func(act, method, reason string, ret bool) error {
		if !ret {
			if strings.Contains(reason, "already enabled") {
				return nil
			}
			return fmt.Errorf("rest API %s %s failed: %s", act, method, reason)
		}
		return nil
	}

	return c.PostAPI(form["action"], form, checkFunc)
}

func (c *Client) DisableSite2cloudActiveActive(site2cloud *Site2Cloud) error {
	form := map[string]string{
		"CID":             c.CID,
		"action":          "disable_site2cloud_active_active_ha",
		"vpc_id":          site2cloud.VpcID,
		"connection_name": site2cloud.TunnelName,
	}

	checkFunc := func(act, method, reason string, ret bool) error {
		if !ret {
			if strings.Contains(reason, "already disabled") {
				return nil
			}
			return fmt.Errorf("rest API %s %s failed: %s", act, method, reason)
		}
		return nil
	}

	return c.PostAPI(form["action"], form, checkFunc)
}

func (c *Client) EnableSpokeMappedSite2CloudForwarding(site2cloud *Site2Cloud) error {
	data := map[string]string{
		"CID":             c.CID,
		"action":          "enable_spoke_mapped_site2cloud_forwarding",
		"vpc_id":          site2cloud.VpcID,
		"connection_name": site2cloud.TunnelName,
	}
	return c.PostAPI(data["action"], data, BasicCheck)
}

func (c *Client) DisableSpokeMappedSite2CloudForwarding(site2cloud *Site2Cloud) error {
	data := map[string]string{
		"CID":             c.CID,
		"action":          "disable_spoke_mapped_site2cloud_forwarding",
		"vpc_id":          site2cloud.VpcID,
		"connection_name": site2cloud.TunnelName,
	}
	return c.PostAPI(data["action"], data, BasicCheck)
}

func (c *Client) EnableSite2CloudEventTriggeredHA(vpcID, connectionName string) error {
	data := map[string]string{
		"CID":             c.CID,
		"action":          "enable_site2cloud_event_triggered_ha",
		"vpc_id":          vpcID,
		"connection_name": connectionName,
	}
	return c.PostAPI(data["action"], data, BasicCheck)
}

func (c *Client) DisableSite2CloudEventTriggeredHA(vpcID, connectionName string) error {
	data := map[string]string{
		"CID":             c.CID,
		"action":          "disable_site2cloud_event_triggered_ha",
		"vpc_id":          vpcID,
		"connection_name": connectionName,
	}
	return c.PostAPI(data["action"], data, BasicCheck)
}

func S2CPh1RemoteIdDiffSuppressFunc(k, old, new string, d *schema.ResourceData) bool {
	if d.HasChange("ha_enabled") || d.HasChange("enable_single_ip_ha") {
		return false
	}

	ip := d.Get("remote_gateway_ip").(string)
	haip := d.Get("backup_remote_gateway_ip").(string)
	o, n := d.GetChange("phase1_remote_identifier")
	haEnabled := d.Get("ha_enabled").(bool)
	singleIpHA := d.Get("enable_single_ip_ha").(bool)

	ph1RemoteIdListOld := ExpandStringList(o.([]interface{}))
	ph1RemoteIdListNew := ExpandStringList(n.([]interface{}))

	if len(ph1RemoteIdListOld) != 0 && len(ph1RemoteIdListNew) != 0 {
		if haEnabled && !singleIpHA {
			if len(ph1RemoteIdListOld) == 1 && len(ph1RemoteIdListNew) == 1 && ip == haip && ph1RemoteIdListOld[0] == ip && ph1RemoteIdListNew[0] == ip {
				return true
			}
			if len(ph1RemoteIdListNew) != 2 || len(ph1RemoteIdListOld) != 2 {
				return false
			}
			return ph1RemoteIdListOld[0] == ip && ph1RemoteIdListNew[0] == ip &&
				strings.TrimSpace(ph1RemoteIdListOld[1]) == haip && strings.TrimSpace(ph1RemoteIdListNew[1]) == haip
		} else if !haEnabled || singleIpHA {
			if len(ph1RemoteIdListNew) != 1 {
				return false
			}
			return ph1RemoteIdListOld[0] == ip && ph1RemoteIdListNew[0] == ip
		}
	}

	return false
}

func DiffSuppressFuncRemoteSourceRealCIDRs(k, old, new string, d *schema.ResourceData) bool {
	o, n := d.GetChange("remote_source_real_cidrs")
	cidrListOld := ExpandStringList(o.([]interface{}))
	cidrListNew := ExpandStringList(n.([]interface{}))

	return Equivalent(cidrListOld, cidrListNew)
}

func DiffSuppressFuncRemoteSourceVirtualCIDRs(k, old, new string, d *schema.ResourceData) bool {
	o, n := d.GetChange("remote_source_virtual_cidrs")

	cidrListOld := ExpandStringList(o.([]interface{}))
	cidrListNew := ExpandStringList(n.([]interface{}))

	return Equivalent(cidrListOld, cidrListNew)
}

func DiffSuppressFuncRemoteDestinationRealCIDRs(k, old, new string, d *schema.ResourceData) bool {
	o, n := d.GetChange("remote_destination_real_cidrs")

	cidrListOld := ExpandStringList(o.([]interface{}))
	cidrListNew := ExpandStringList(n.([]interface{}))

	return Equivalent(cidrListOld, cidrListNew)
}

func DiffSuppressFuncRemoteDestinationVirtualCIDRs(k, old, new string, d *schema.ResourceData) bool {
	o, n := d.GetChange("remote_destination_virtual_cidrs")

	cidrListOld := ExpandStringList(o.([]interface{}))
	cidrListNew := ExpandStringList(n.([]interface{}))

	return Equivalent(cidrListOld, cidrListNew)
}

func DiffSuppressFuncLocalSourceRealCIDRs(k, old, new string, d *schema.ResourceData) bool {
	o, n := d.GetChange("local_source_real_cidrs")

	cidrListOld := ExpandStringList(o.([]interface{}))
	cidrListNew := ExpandStringList(n.([]interface{}))

	return Equivalent(cidrListOld, cidrListNew)
}

func DiffSuppressFuncLocalSourceVirtualCIDRs(k, old, new string, d *schema.ResourceData) bool {
	o, n := d.GetChange("local_source_virtual_cidrs")

	cidrListOld := ExpandStringList(o.([]interface{}))
	cidrListNew := ExpandStringList(n.([]interface{}))

	return Equivalent(cidrListOld, cidrListNew)
}

func DiffSuppressFuncLocalDestinationRealCIDRs(k, old, new string, d *schema.ResourceData) bool {
	o, n := d.GetChange("local_destination_real_cidrs")

	cidrListOld := ExpandStringList(o.([]interface{}))
	cidrListNew := ExpandStringList(n.([]interface{}))

	return Equivalent(cidrListOld, cidrListNew)
}

func DiffSuppressFuncLocalDestinationVirtualCIDRs(k, old, new string, d *schema.ResourceData) bool {
	o, n := d.GetChange("local_destination_virtual_cidrs")

	cidrListOld := ExpandStringList(o.([]interface{}))
	cidrListNew := ExpandStringList(n.([]interface{}))

	return Equivalent(cidrListOld, cidrListNew)
}

func DiffSuppressFuncRemoteGwLatitude(k, old, new string, d *schema.ResourceData) bool {
	o, n := d.GetChange("remote_gateway_latitude")

	return math.Abs(o.(float64)-n.(float64)) < 1
}

func DiffSuppressFuncRemoteGwLongitude(k, old, new string, d *schema.ResourceData) bool {
	o, n := d.GetChange("remote_gateway_longitude")

	return math.Abs(o.(float64)-n.(float64)) < 1
}

func DiffSuppressFuncBackupRemoteGwLatitude(k, old, new string, d *schema.ResourceData) bool {
	o, n := d.GetChange("backup_remote_gateway_latitude")

	return math.Abs(o.(float64)-n.(float64)) < 1
}

func DiffSuppressFuncBackupRemoteGwLongitude(k, old, new string, d *schema.ResourceData) bool {
	o, n := d.GetChange("backup_remote_gateway_longitude")

	return math.Abs(o.(float64)-n.(float64)) < 1
}

func StringCanBeEmptyButCannotBeWhiteSpace(val interface{}, key string) (warns []string, errs []error) {
	v, ok := val.(string)
	if !ok {
		return nil, []error{fmt.Errorf("expected type of %q to be string", key)}
	}

	if v != "" {
		if strings.TrimSpace(v) == "" {
			return nil, []error{fmt.Errorf("expected %q to not be an whitespace", key)}
		}
	}

	return nil, nil
}<|MERGE_RESOLUTION|>--- conflicted
+++ resolved
@@ -20,48 +20,10 @@
 
 // Site2Cloud simple struct to hold site2cloud details
 type Site2Cloud struct {
-<<<<<<< HEAD
-	Action                        string   `form:"action,omitempty"`
-	CID                           string   `form:"CID,omitempty"`
-	VpcID                         string   `form:"vpc_id,omitempty" json:"vpc_id,omitempty"`
-	TunnelName                    string   `form:"connection_name,omitempty" json:"name,omitempty"`
-	RemoteGwType                  string   `form:"remote_gateway_type,omitempty"`
-	ConnType                      string   `form:"connection_type,omitempty" json:"type,omitempty"`
-	TunnelType                    string   `form:"tunnel_type,omitempty" json:"tunnel_type,omitempty"`
-	GwName                        string   `form:"primary_cloud_gateway_name,omitempty" json:"gw_name,omitempty"`
-	BackupGwName                  string   `form:"backup_gateway_name,omitempty"`
-	RemoteGwIP                    string   `form:"remote_gateway_ip,omitempty" json:"peer_ip,omitempty"`
-	RemoteGwIP2                   string   `form:"backup_remote_gateway_ip,omitempty"`
-	PreSharedKey                  string   `form:"pre_shared_key,omitempty"`
-	BackupPreSharedKey            string   `form:"backup_pre_shared_key,omitempty"`
-	RemoteSubnet                  string   `form:"remote_subnet_cidr,omitempty" json:"remote_cidr,omitempty"`
-	LocalSubnet                   string   `form:"local_subnet_cidr,omitempty" json:"local_cidr,omitempty"`
-	HAEnabled                     string   `form:"ha_enabled,omitempty" json:"ha_status,omitempty"`
-	PeerType                      string   `form:"peer_type,omitempty"`
-	SslServerPool                 string   `form:"ssl_server_pool,omitempty"`
-	NetworkType                   string   `form:"network_type,omitempty"`
-	CloudSubnetCidr               string   `form:"cloud_subnet_cidr,omitempty"`
-	RemoteCidr                    string   `form:"remote_cidr,omitempty"`
-	RemoteSubnetVirtual           string   `form:"virtual_remote_subnet_cidr,omitempty" json:"virtual_remote_subnet_cidr,omitempty"`
-	LocalSubnetVirtual            string   `form:"virtual_local_subnet_cidr,omitempty" json:"virtual_local_subnet_cidr,omitempty"`
-	Phase1Auth                    string   `form:"phase1_auth,omitempty"`
-	Phase1DhGroups                string   `form:"phase1_dh_group,omitempty"`
-	Phase1Encryption              string   `form:"phase1_encryption,omitempty"`
-	Phase2Auth                    string   `form:"phase2_auth,omitempty"`
-	Phase2DhGroups                string   `form:"phase2_dh_group,omitempty"`
-	Phase2Encryption              string   `form:"phase2_encryption,omitempty"`
-	EnableIKEv2                   string   `form:"enable_ikev2,omitempty"`
-	PrivateRouteEncryption        string   `form:"private_route_encryption,omitempty"`
-	RemoteGwLatitude              float64  `form:"remote_gateway_latitude,omitempty"`
-	RemoteGwLongitude             float64  `form:"remote_gateway_longitude,omitempty"`
-	BackupRemoteGwLatitude        float64  `form:"backup_remote_gateway_latitude,omitempty"`
-	BackupRemoteGwLongitude       float64  `form:"backup_remote_gateway_longitude,omitempty"`
-	RouteTableList                []string `form:"route_table_list,omitempty"`
-=======
 	Action                        string  `form:"action,omitempty"`
 	CID                           string  `form:"CID,omitempty"`
 	VpcID                         string  `form:"vpc_id,omitempty" json:"vpc_id,omitempty"`
-	TunnelName                    string  `form:"connection_name" json:"name,omitempty"`
+	TunnelName                    string   `form:"connection_name,omitempty" json:"name,omitempty"`
 	RemoteGwType                  string  `form:"remote_gateway_type,omitempty"`
 	ConnType                      string  `form:"connection_type,omitempty" json:"type,omitempty"`
 	TunnelType                    string  `form:"tunnel_type,omitempty" json:"tunnel_type,omitempty"`
@@ -94,7 +56,6 @@
 	BackupRemoteGwLatitude        float64 `form:"backup_remote_gateway_latitude,omitempty"`
 	BackupRemoteGwLongitude       float64 `form:"backup_remote_gateway_longitude,omitempty"`
 	RouteTableList                string  `form:"route_table_list,omitempty"`
->>>>>>> 38548228
 	CustomAlgorithms              bool
 	DeadPeerDetection             bool
 	EnableActiveActive            bool
@@ -287,15 +248,11 @@
 	if site2cloud.PrivateRouteEncryption == "true" {
 		form["private_route_encryption"] = site2cloud.PrivateRouteEncryption
 		if len(site2cloud.RouteTableList) != 0 {
-<<<<<<< HEAD
 			args, err := json.Marshal(strings.Join(site2cloud.RouteTableList, ","))
 			if err != nil {
 				return err
 			}
 			form["route_table_list"] = string(args)
-=======
-			form["route_table_list"] = site2cloud.RouteTableList
->>>>>>> 38548228
 		}
 		latitude := fmt.Sprintf("%f", site2cloud.RemoteGwLatitude)
 		longitude := fmt.Sprintf("%f", site2cloud.RemoteGwLongitude)
