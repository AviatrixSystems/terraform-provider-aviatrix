package goaviatrix

import (
	"bytes"
	"compress/zlib"
	"context"
	"encoding/base64"
	"encoding/json"
	"fmt"
	"reflect"
	"strconv"
	"strings"

	"github.com/hashicorp/terraform-plugin-sdk/v2/helper/schema"

	log "github.com/sirupsen/logrus"
)

const (
	gatewayPhase2PolicyEndpoint = "ipsec-peering-policy"
)

// Gateway simple struct to hold gateway details
type Gateway struct {
	AccountName                  string `form:"account_name,omitempty" json:"account_name,omitempty"`
	Action                       string `form:"action,omitempty"`
	AdditionalCidrs              string `form:"additional_cidrs,omitempty" json:"additional_cidrs"`
	AuthMethod                   string `form:"auth_method,omitempty" json:"auth_method,omitempty"`
	AllocateNewEip               string `form:"allocate_new_eip,omitempty"`
	AllocateNewEipReadPtr        *bool  `json:"newly_allocated_eip,omitempty"`
	AllocateNewEipRead           bool
	BkupGatewayZone              string `form:"bkup_gateway_zone,omitempty" json:"bkup_gateway_zone,omitempty"`
	BkupPrivateIP                string `form:"bkup_private_ip,omitempty" json:"bkup_private_ip,omitempty"`
	CID                          string `form:"CID,omitempty"`
	CIDR                         string `form:"cidr,omitempty"`
	ClientCertAuth               string `form:"client_cert_auth,omitempty" json:"client_cert_auth,omitempty"`
	ClientCertSharing            string `form:"client_cert_sharing,omitempty" json:"client_cert_sharing,omitempty"`
	CloudType                    int    `form:"cloud_type,omitempty" json:"cloud_type,omitempty"`
	CloudnBkupGatewayInstID      string `form:"cloudn_bkup_gateway_inst_id,omitempty" json:"cloudn_bkup_gateway_inst_id,omitempty"`
	CloudnGatewayInstID          string `form:"cloudn_gateway_inst_id,omitempty" json:"cloudn_gateway_inst_id,omitempty"`
	ConnectedTransit             string `json:"connected_transit,omitempty"`
	DirectInternet               string `form:"direct_internet,omitempty" json:"direct_internet,omitempty"`
	DockerConsulIP               string `form:"docker_consul_ip,omitempty" json:"docker_consul_ip,omitempty"`
	DockerNtwkCidr               string `form:"docker_ntwk_cidr,omitempty" json:"docker_ntwk_cidr,omitempty"`
	DockerNtwkName               string `form:"docker_ntwk_name,omitempty" json:"docker_ntwk_name,omitempty"`
	DuoAPIHostname               string `form:"duo_api_hostname,omitempty" json:"duo_api_hostname,omitempty"`
	DuoIntegrationKey            string `form:"duo_integration_key,omitempty" json:"duo_integration_key,omitempty"`
	DuoPushMode                  string `form:"duo_push_mode,omitempty" json:"duo_push_mode,omitempty"`
	DuoSecretKey                 string `form:"duo_secret_key,omitempty" json:"duo_secret_key,omitempty"`
	Eip                          string `form:"eip,omitempty" json:"eip,omitempty"`
	ReuseEip                     string `json:"reuse_eip,omitempty"`
	ElbDNSName                   string `form:"elb_dns_name,omitempty" json:"elb_dns_name,omitempty"`
	ElbName                      string `form:"elb_name,omitempty" json:"lb_name,omitempty"`
	ElbState                     string `form:"elb_state,omitempty" json:"elb_state,omitempty"`
	VpnProtocol                  string `json:"vpn_protocol" form:"elb_protocol,omitempty"`
	EnableClientCertSharing      string `form:"enable_client_cert_sharing,omitempty"`
	EnableElb                    string `form:"enable_elb,omitempty"`
	EnableLdap                   bool   `form:"enable_ldap,omitempty" json:"enable_ldap,omitempty"`
	EnableVpcDnsServer           string `form:"use_vpc_dns_server,omitempty" json:"use_vpc_dns,omitempty"`
	DnsServer                    string `form:"dns_server,omitempty"`
	PublicDnsServer              string `form:"public_dns_server,omitempty" json:"public_dns_server,omitempty"`
	GwAutoRestart                string `form:"gw_auto_restart,omitempty"`
	DisableSkipRfc1918Routes     string `form:"disable_skip_rfc1918_routes,omitempty"`
	ExcludeCtrlerIpsecPolicy     string `form:"exclude_ctrler_ipsec_policy,omitempty"`
	EditDesignatedGw             string `form:"edit_designated_gateway,omitempty"`
	CustomizingGwRoute           string `form:"customizing_gateway_route,omitempty"`
	FilteringGwRoute             string `form:"filtering_gateway_route,omitempty"`
	AdvertiseGwRoute             string `form:"advertise_gateway_route,omitempty"`
	TransitPeeringAsOnpremBackup string `form:"transit_peering_as_onprem_backup,omitempty"`
	EnableActiveMesh             string `form:"enable_activemesh,omitempty"`
	PrivateVpcDefault            string `form:"private_vpc_default,omitempty"`
	SkipPublicVpcUpdate          string `form:"skip_public_vpc_update,omitempty"`
	Ipv6Action                   string `form:"ipv6_action,omitempty"`
	GroGso                       string `form:"gro_gso,omitempty"`
	AutoAdvertiseS2cCidrs        string `form:"auto_advertise_s2c_cidrs,omitempty"`
	Biflow                       string `form:"biflow,omitempty"`
	IpslaTxlb                    string `form:"ipsla_txlb,omitempty"`
	EnableJumboFrame             string `form:"jumbo_frame,omitempty"`
	// These two are very similar but have a slight difference
	// EnableNat - will be "yes" if single/multiple SNAT is enabled
	// NatEnabled - will be true if single/multiple/customized SNAT is enabled
	EnableNat                       string            `form:"enable_nat,omitempty" json:"enable_nat,omitempty"`
	NatEnabled                      bool              `form:"nat_enabled,omitempty" json:"nat_enabled,omitempty"`
	SingleAZ                        string            `form:"single_az_ha,omitempty" json:"single_az_ha,omitempty"`
	EnableHybridConnection          bool              `json:"tgw_enabled,omitempty"`
	EnablePbr                       string            `form:"enable_pbr,omitempty"`
	Expiration                      string            `form:"expiration,omitempty" json:"expiration,omitempty"`
	GatewayZone                     string            `form:"gateway_zone,omitempty" json:"gateway_zone,omitempty"`
	GwName                          string            `form:"gw_name,omitempty" json:"vpc_name,omitempty"`
	GwSecurityGroupID               string            `form:"gw_security_group_id,omitempty" json:"gw_security_group_id,omitempty"`
	GwSize                          string            `form:"gw_size,omitempty" json:"vpc_size,omitempty"`
	GwSubnetID                      string            `form:"gw_subnet_id,omitempty" json:"gw_subnet_id,omitempty"`
	PeeringHASubnet                 string            `form:"public_subnet,omitempty"`
	NewZone                         string            `form:"new_zone,omitempty"`
	NewSubnet                       string            `form:"new_subnet,omitempty"`
	InsaneMode                      string            `form:"insane_mode,omitempty" json:"high_perf,omitempty"`
	InstState                       string            `form:"inst_state,omitempty" json:"inst_state,omitempty"`
	IntraVMRoute                    string            `form:"intra_vm_route,omitempty" json:"intra_vm_route,omitempty"`
	IsHagw                          string            `form:"is_hagw,omitempty" json:"is_hagw,omitempty"`
	JumboFrame                      bool              `json:"jumbo_frame,omitempty"`
	LdapAdditionalReq               string            `form:"ldap_additional_req,omitempty"`
	LdapBaseDn                      string            `form:"ldap_base_dn,omitempty" json:"ldap_base_dn,omitempty"`
	LdapBindDn                      string            `form:"ldap_bind_dn,omitempty" json:"ldap_bind_dn,omitempty"`
	LdapCaCert                      string            `form:"ldap_ca_cert,omitempty" json:"ldap_ca_cert,omitempty"`
	LdapClientCert                  string            `form:"ldap_client_cert,omitempty" json:"ldap_client_cert,omitempty"`
	LdapPassword                    string            `form:"ldap_password,omitempty" json:"ldap_password,omitempty"`
	LdapServer                      string            `form:"ldap_server,omitempty" json:"ldap_server,omitempty"`
	LdapUseSsl                      string            `form:"ldap_use_ssl,omitempty" json:"ldap_use_ssl,omitempty"`
	LdapUserAttr                    string            `form:"ldap_username_attribute,omitempty" json:"ldap_username_attribute,omitempty"`
	LicenseID                       string            `form:"license_id,omitempty" json:"license_id,omitempty"`
	MaxConn                         string            `form:"max_conn,omitempty" json:"max_connections,omitempty"`
	NameServers                     string            `form:"nameservers,omitempty" json:"name_servers"`
	OktaToken                       string            `form:"okta_token,omitempty" json:"okta_token,omitempty"`
	OktaURL                         string            `form:"okta_url,omitempty" json:"okta_url,omitempty"`
	OktaUsernameSuffix              string            `form:"okta_username_suffix,omitempty" json:"okta_username_suffix,omitempty"`
	OtpMode                         string            `form:"otp_mode,omitempty" json:"otp_mode,omitempty"`
	PbrDefaultGateway               string            `form:"pbr_default_gateway,omitempty"`
	PbrEnabled                      string            `form:"pbr_enabled,omitempty" json:"pbr_enabled,omitempty"`
	PbrLogging                      string            `form:"pbr_logging,omitempty"`
	PbrSubnet                       string            `form:"pbr_subnet,omitempty"`
	PrivateIP                       string            `form:"private_ip,omitempty" json:"private_ip,omitempty"`
	PublicIP                        string            `form:"public_ip,omitempty" json:"public_ip,omitempty"`
	SamlEnabled                     string            `form:"saml_enabled,omitempty" json:"saml_enabled,omitempty"`
	SandboxIP                       string            `form:"sandbox_ip,omitempty" json:"sandbox_ip,omitempty"`
	SaveTemplate                    string            `form:"save_template,omitempty"`
	SearchDomains                   string            `form:"search_domains,omitempty" json:"search_domains"`
	SplitTunnel                     string            `form:"split_tunnel,omitempty" json:"split_tunnel,omitempty"`
	SpokeVpc                        string            `json:"spoke_vpc,omitempty"`
	Tags                            map[string]string `json:"tags,omitempty"`
	TagJson                         string            `form:"tag_json,omitempty"`
	TransitGwName                   string            `form:"transit_gw_name,omitempty" json:"transit_gw_name,omitempty"`
	EgressTransitGwName             string            `form:"egress_transit_gw_name,omitempty" json:"egress_transit_gw_name,omitempty"`
	TunnelName                      string            `form:"tunnel_name,omitempty" json:"tunnel_name,omitempty"`
	TunnelType                      string            `form:"tunnel_type,omitempty" json:"tunnel_type,omitempty"`
	VendorName                      string            `form:"vendor_name,omitempty" json:"vendor_name,omitempty"`
	VpcID                           string            `form:"vpc_id,omitempty" json:"vpc_id,omitempty"`
	VpcNet                          string            `form:"gw_subnet,omitempty" json:"public_subnet,omitempty"`
	VpcRegion                       string            `form:"vpc_region,omitempty" json:"vpc_region,omitempty"`
	VpcSplunkIPPort                 string            `form:"vpc_splunk_ip_port,omitempty" json:"vpc_splunk_ip_port,omitempty"`
	VpcState                        string            `form:"vpc_state,omitempty" json:"vpc_state,omitempty"`
	VpcType                         string            `form:"vpc_type,omitempty" json:"vpc_type,omitempty"`
	VpnCidr                         string            `form:"cidr,omitempty" json:"vpn_cidr,omitempty"`
	VpnStatus                       string            `form:"vpn_access,omitempty" json:"vpn_status,omitempty"`
	Zone                            string            `form:"zone,omitempty" json:"zone,omitempty"`
	VpcSize                         string            `form:"gw_size,omitempty" ` // Only use for gateway create
	DMZEnabled                      string            `json:"dmz_enabled,omitempty"`
	EnableVpnNat                    bool              `form:"vpn_nat,omitempty" json:"vpn_nat"`
	EnableDesignatedGateway         string            `form:"designated_gateway,omitempty" json:"designated_gateway,omitempty"`
	AdditionalCidrsDesignatedGw     string            `form:"additional_cidr_list,omitempty" json:"summarized_cidrs,omitempty"`
	EnableEncryptVolume             bool              `json:"gw_enc,omitempty"`
	CustomerManagedKeys             string            `form:"customer_managed_keys,omitempty" json:"customer_managed_keys,omitempty"`
	SnatMode                        string            `form:"mode,omitempty" json:"snat_target,omitempty"`
	SnatPolicy                      []PolicyRule
	PolicyList                      string `form:"policy_list,omitempty"`
	GatewayName                     string `form:"gateway_name,omitempty"`
	DnatPolicy                      []PolicyRule
	CustomizedSpokeVpcRoutes        []string `json:"customized_cidr_list,omitempty"`
	FilteredSpokeVpcRoutes          []string `json:"filtering_cidr_list,omitempty"`
	AdvertisedSpokeRoutes           []string `json:"advertise_cidr_list,omitempty"`
	IncludeCidrList                 []string `json:"include_cidr_list,omitempty"`
	ExcludeCidrList                 []string `json:"exclude_cidr_list,omitempty"`
	LearnedCidrsApproval            string   `json:"learned_cidrs_approval,omitempty"`
	Dns                             string   `json:"dns,omitempty"`
	EncVolume                       string   `form:"enc_volume,omitempty"`
	MonitorSubnetsAction            string   `form:"monitor_subnets_action,omitempty" json:"monitor_subnets_action,omitempty"`
	MonitorExcludeGWList            []string `form:"monitor_exclude_gw_list,omitempty" json:"monitor_exclude_gw_list,omitempty"`
	FqdnLanCidr                     string   `form:"fqdn_lan_cidr,omitempty"`
	RouteTable                      string
	EnablePrivateOob                bool                                `json:"private_oob"`
	OobManagementSubnet             string                              `json:"oob_mgmt_subnet"`
	LanVpcID                        string                              `form:"lan_vpc,omitempty"`
	LanPrivateSubnet                string                              `form:"lan_subnet,omitempty"`
	CreateFQDNGateway               bool                                `form:"create_firewall_gw,omitempty"`
	PrivateVpcDefaultEnabled        bool                                `json:"private_vpc_default_enabled"`
	SkipPublicVpcUpdateEnabled      bool                                `json:"skip_public_vpc_update_enabled"`
	EnableMultitierTransit          bool                                `json:"multitier_transit"`
	AutoAdvertiseCidrsEnabled       bool                                `json:"auto_advertise_s2c_cidrs,omitempty"`
	TunnelDetectionTime             int                                 `json:"detection_time"`
	BgpHoldTime                     int                                 `json:"bgp_hold_time"`
	BgpPollingTime                  int                                 `json:"bgp_polling_time"`
	BgpBfdPollingTime               int                                 `json:"bgp_neighbor_status_polling_time"`
	PrependASPath                   string                              `json:"prepend_as_path"`
	LocalASNumber                   string                              `json:"local_as_number"`
	BgpEcmp                         bool                                `json:"bgp_ecmp"`
	EnableActiveStandby             bool                                `json:"enable_active_standby"`
	EnableActiveStandbyPreemptive   bool                                `json:"enabled_active_standby_preemptive"`
	EnableBgpOverLan                bool                                `json:"enable_bgp_over_lan"`
	EnableTransitSummarizeCidrToTgw bool                                `json:"enable_transit_summarize_cidr_to_tgw"`
	EnableSegmentation              bool                                `json:"enable_segmentation"`
	LearnedCidrsApprovalMode        string                              `json:"learned_cidrs_approval_mode"`
	EnableFirenet                   bool                                `json:"enable_firenet"`
	EnableTransitFirenet            bool                                `json:"enable_transit_firenet"`
	EnableGatewayLoadBalancer       bool                                `json:"enable_gateway_load_balancer"`
	EnableEgressTransitFirenet      bool                                `json:"enable_egress_transit_firenet"`
	EnablePreserveAsPath            bool                                `json:"preserve_as_path"`
	CustomizedTransitVpcRoutes      []string                            `json:"customized_transit_vpc_routes"`
	EnableAdvertiseTransitCidr      bool                                `json:"enable_advertise_transit_cidr"`
	EnableLearnedCidrsApproval      bool                                `json:"enable_learned_cidrs_approval"`
	BgpManualSpokeAdvertiseCidrs    []string                            `json:"bgp_manual_spoke_advertise_cidrs"`
	IdleTimeout                     string                              `json:"idle_timeout"`
	RenegotiationInterval           string                              `json:"renegotiation_interval"`
	FqdnInterfaces                  map[string][]string                 `json:"fqdn_interfaces"`
	ArmFqdnLanCidr                  map[string]string                   `json:"fqdn_fqdn_lan_cidr"`
	IsPsfGateway                    bool                                `json:"is_psf_gw"`
	PsfDetails                      PublicSubnetFilteringGatewayDetails `json:"psf_details"`
	BundleVpcInfo                   BundleVpcInfo                       `json:"bundle_vpc_info"`
	HaGw                            HaGateway                           `json:"hagw_details"`
	AvailabilityDomain              string                              `form:"availability_domain,omitempty"`
	FaultDomain                     string                              `form:"fault_domain,omitempty" json:"fault_domain"`
	EnableSpotInstance              bool                                `form:"spot_instance,omitempty" json:"spot_instance"`
	SpotPrice                       string                              `form:"spot_price,omitempty" json:"spot_price"`
	DeleteSpot                      bool                                `form:"delete_spot,omitempty" json:"delete_spot"`
	ImageVersion                    string                              `json:"gw_image_name"`
	SoftwareVersion                 string                              `json:"gw_software_version"`
	TransitVpc                      string                              `json:"transit_vpc"`
	EnableBgp                       bool                                `json:"bgp_enabled,omitempty"`
	BgpLanInterfaces                []BundleVpcLanInfo                  `json:"gce_bgp_lan_info,omitempty"`
	Async                           bool                                `form:"async,omitempty"`
	DisableRoutePropagation         bool                                `json:"disable_route_propagation,omitempty"`
	EnableS2CRxBalancing            bool                                `json:"s2c_rx_balancing,omitempty"`
	BgpLanInterfacesCount           int                                 `json:"bgp_over_lan_intf_cnt,omitempty"`
	RxQueueSize                     string                              `json:"rx_queue_size"`
	LbVpcId                         string                              `json:"lb_vpc_id,omitempty"`
	Compress                        bool                                `form:"compress,omitempty"`
	PrimaryGwName                   string                              `json:"primary_gw_name,omitempty"`
	EnableGlobalVpc                 bool                                `json:"global_vpc,omitempty"`
	DeviceID                        string                              `json:"edge_csp_device_id,omitempty"`
	Interfaces                      []EdgeTransitInterface              `json:"interfaces,omitempty"`
	InterfaceMapping                []InterfaceMapping                  `json:"interface_mapping,omitempty"`
	BackupLinkInfo                  map[string]BackupLinkInfo           `json:"backup_link_info,omitempty"`
	EipMap                          map[string][]EipMap                 `json:"eip_map,omitempty"`
	LogicalEipMap                   map[string][]EipMap                 `json:"logical_intf_eip_map,omitempty"`
	IfNamesTranslation              map[string]string                   `json:"ifnames_translation,omitempty"`
	ManagementEgressIPPrefix        string                              `json:"mgmt_egress_ip,omitempty"`
	EdgeGateway                     bool                                `json:"edge_gateway,omitempty"`
	EnableIPv6                      bool                                `json:"enable_ipv6,omitempty"`
<<<<<<< HEAD
	Ph2EncryptionPolicy             string                              `json:"ph2_encryption_policy,omitempty"`
	Ph2PfsPolicy                    string                              `json:"ph2_pfs_policy,omitempty"`
=======
	InsertionGateway                bool                                `json:"insertion_gateway,omitempty"`
>>>>>>> 3b1bba00
}

type HaGateway struct {
	GwName                   string                 `json:"vpc_name"`
	CloudType                int                    `json:"cloud_type"`
	GwSize                   string                 `json:"vpc_size"`
	VpcNet                   string                 `json:"public_subnet"`
	PublicIP                 string                 `json:"public_ip"`
	PrivateIP                string                 `json:"private_ip"`
	ReuseEip                 string                 `json:"reuse_eip,omitempty"`
	CloudnGatewayInstID      string                 `json:"cloudn_gateway_inst_id"`
	GatewayZone              string                 `json:"gateway_zone"`
	InsaneMode               string                 `json:"high_perf"`
	EnablePrivateOob         bool                   `json:"private_oob"`
	OobManagementSubnet      string                 `json:"oob_mgmt_subnet"`
	GwSecurityGroupID        string                 `json:"gw_security_group_id"`
	FaultDomain              string                 `json:"fault_domain"`
	ImageVersion             string                 `json:"gw_image_name"`
	SoftwareVersion          string                 `json:"gw_software_version"`
	HaBgpLanInterfaces       []BundleVpcLanInfo     `json:"gce_ha_bgp_lan_info,omitempty"`
	DeviceID                 string                 `json:"edge_csp_device_id,omitempty"`
	Interfaces               []EdgeTransitInterface `json:"interfaces,omitempty"`
	ManagementEgressIPPrefix string                 `json:"mgmt_egress_ip,omitempty"`
}

type BackupLinkInfo struct {
	ConnectionTypePublic bool     `json:"connection_type_public,omitempty"`
	PeerIntfName         string   `json:"peer_intf_name,omitempty"`
	SelfIntfName         string   `json:"self_intf_name,omitempty"`
	PeerLogicalIntfName  []string `json:"peer_backup_logical_ifnames,omitempty"`
	SelfLogicalIntfName  []string `json:"self_backup_logical_ifnames,omitempty"`
}

type PolicyRule struct {
	SrcIP           string `form:"src_ip,omitempty" json:"src_ip,omitempty"`
	SrcPort         string `form:"src_port,omitempty" json:"src_port,omitempty"`
	DstIP           string `form:"dst_ip,omitempty" json:"dst_ip,omitempty"`
	DstPort         string `form:"dst_port,omitempty" json:"dst_port,omitempty"`
	Protocol        string `form:"protocol,omitempty" json:"protocol,omitempty"`
	Interface       string `form:"interface,omitempty" json:"interface,omitempty"`
	Connection      string `form:"connection,omitempty" json:"connection,omitempty"`
	Mark            string `form:"mark,omitempty" json:"mark,omitempty"`
	NewSrcIP        string `form:"new_src_ip,omitempty" json:"new_src_ip,omitempty"`
	NewSrcPort      string `form:"new_src_port,omitempty" json:"new_src_port,omitempty"`
	ExcludeRTB      string `form:"exclude_rtb,omitempty" json:"exclude_rtb,omitempty"`
	ApplyRouteEntry bool   `form:"apply_route_entry,omitempty" json:"apply_route_entry"`
	NewDstIP        string `form:"new_dst_ip,omitempty" json:"new_dst_ip,omitempty"`
	NewDstPort      string `form:"new_dst_port,omitempty" json:"new_dst_port,omitempty"`
}

type GatewayDetail struct {
	AccountName                  string        `form:"account_name,omitempty" json:"account_name,omitempty"`
	Action                       string        `form:"action,omitempty"`
	GwName                       string        `form:"gw_name,omitempty" json:"vpc_name,omitempty"`
	DMZEnabled                   bool          `json:"dmz_enabled,omitempty"`
	EnableAdvertiseTransitCidr   string        `json:"advertise_transit_cidr,omitempty"`
	BgpManualSpokeAdvertiseCidrs []string      `json:"bgp_manual_spoke_advertise_cidrs,omitempty"`
	VpnNat                       bool          `json:"vpn_nat,omitempty"`
	SnatPolicy                   []PolicyRule  `json:"snat_ip_port_list,omitempty"`
	DnatPolicy                   []PolicyRule  `json:"dnat_ip_port_list,omitempty"`
	Elb                          ElbDetail     `json:"elb,omitempty"`
	EnableEgressTransitFireNet   bool          `json:"egress_transit,omitempty"`
	EnableFireNet                bool          `json:"firenet_enabled,omitempty"`
	EnabledGatewayLoadBalancer   bool          `json:"gwlb_enabled,omitempty"`
	EnableTransitFireNet         bool          `json:"transit_firenet_enabled,omitempty"`
	LearnedCidrsApproval         string        `json:"learned_cidrs_approval,omitempty"`
	GwZone                       string        `json:"gw_zone,omitempty"`
	TransitGwName                string        `json:"transit_gw_name,omitempty"`
	EgressTransitGwName          string        `json:"egress_transit_gw_name,omitempty"`
	RouteTables                  []string      `json:"spoke_rtb_list,omitempty"`
	CustomizedTransitVpcRoutes   []string      `json:"customized_transit_vpc_cidrs"`
	BundleVpcInfo                BundleVpcInfo `json:"bundle_vpc_info"`
	BgpEnabled                   bool          `json:"bgp_enabled"`
}

type InterfaceMapping struct {
	Name  string `json:"name"`
	Type  string `json:"type"`
	Index int    `json:"index"`
}

type BundleVpcInfo struct {
	LAN BundleVpcLanInfo
}

type BundleVpcLanInfo struct {
	VpcID  string `json:"vpc_id"`
	Subnet string `json:"subnet"`
}

type ElbDetail struct {
	VpnProtocol string `json:"elb_protocol,omitempty"`
}

type ListTransitFireNetPolicyResp struct {
	Return  bool                       `json:"return"`
	Results []TransitFireNetPolicyEdit `json:"results"`
	Reason  string                     `json:"reason"`
}

type VpnGatewayAuth struct { // Used for set_vpn_gateway_authentication rest api call
	Action             string `form:"action,omitempty"`
	AuthType           string `form:"auth_type,omitempty" json:"auth_type,omitempty"`
	CID                string `form:"CID,omitempty"`
	DuoAPIHostname     string `form:"duo_api_hostname,omitempty" json:"duo_api_hostname,omitempty"`
	DuoIntegrationKey  string `form:"duo_integration_key,omitempty" json:"duo_integration_key,omitempty"`
	DuoPushMode        string `form:"duo_push_mode,omitempty" json:"duo_push_mode,omitempty"`
	DuoSecretKey       string `form:"duo_secret_key,omitempty" json:"duo_secret_key,omitempty"`
	EnableLdap         bool   `form:"enable_ldap,omitempty" json:"enable_ldap,omitempty"`
	LbOrGatewayName    string `form:"lb_name,omitempty" json:"lb_name,omitempty"`
	LdapAdditionalReq  string `form:"ldap_additional_req,omitempty"`
	LdapBaseDn         string `form:"ldap_base_dn,omitempty" json:"ldap_base_dn,omitempty"`
	LdapBindDn         string `form:"ldap_bind_dn,omitempty" json:"ldap_bind_dn,omitempty"`
	LdapCaCert         string `form:"ldap_ca_cert,omitempty" json:"ldap_ca_cert,omitempty"`
	LdapClientCert     string `form:"ldap_client_cert,omitempty" json:"ldap_client_cert,omitempty"`
	LdapPassword       string `form:"ldap_password,omitempty" json:"ldap_password,omitempty"`
	LdapServer         string `form:"ldap_server,omitempty" json:"ldap_server,omitempty"`
	LdapUseSsl         string `form:"ldap_use_ssl,omitempty" json:"ldap_use_ssl,omitempty"`
	LdapUserAttr       string `form:"ldap_username_attribute,omitempty" json:"ldap_username_attribute,omitempty"`
	OktaToken          string `form:"okta_token,omitempty" json:"okta_token,omitempty"`
	OktaURL            string `form:"okta_url,omitempty" json:"okta_url,omitempty"`
	OktaUsernameSuffix string `form:"okta_username_suffix,omitempty" json:"okta_username_suffix,omitempty"`
	OtpMode            string `form:"otp_mode,omitempty" json:"otp_mode,omitempty"`
	SamlEnabled        string `form:"saml_enabled,omitempty" json:"saml_enabled,omitempty"`
	VpcID              string `form:"vpc_id,omitempty" json:"vpc_id,omitempty"`
}

type GatewayListResp struct {
	Return  bool      `json:"return"`
	Results []Gateway `json:"results"`
	Reason  string    `json:"reason"`
}

type GatewayDetailApiResp struct {
	Return  bool          `json:"return"`
	Results GatewayDetail `json:"results"`
	Reason  string        `json:"reason"`
}

type VPNConfigListResp struct {
	Return  bool        `json:"return"`
	Results []VPNConfig `json:"results"`
	Reason  string      `json:"reason"`
}

type VPNConfig struct {
	Name   string `form:"name,omitempty" json:"name,omitempty"`
	Value  string `form:"value,omitempty" json:"value,omitempty"`
	Status string `form:"status,omitempty" json:"status,omitempty"`
}

type FQDNGatewayInfoResp struct {
	Return  bool           `json:"return"`
	Results FQDNGatwayInfo `json:"results"`
	Reason  string         `json:"reason"`
}

type FQDNGatwayInfo struct {
	Instances      []string            `json:"instances"`
	Interface      map[string][]string `json:"interfaces"`
	ArmFqdnLanCidr map[string]string   `json:"arm_fqdn_lan_cidr"`
}

type GatewayPhase2Policy struct {
	Ph2EncryptionPolicy string `json:"ph2_encryption_policy,omitempty"`
	Ph2PfsPolicy        string `json:"ph2_pfs_policy,omitempty"`
	GwGroupName         string `json:"gwgroup_name,omitempty"`
}

func (c *Client) CreateGateway(gateway *Gateway) error {
	gateway.CID = c.CID
	gateway.Action = "connect_container"
	gateway.Async = true

	return c.PostAsyncAPI(gateway.Action, gateway, BasicCheck)
}

func (c *Client) CreatePublicSubnetFilteringGateway(gateway *Gateway) error {
	data := map[string]string{
		"action":         "add_public_subnet_filtering_gateway",
		"CID":            c.CID,
		"cloud_type":     strconv.Itoa(gateway.CloudType),
		"account_name":   gateway.AccountName,
		"region":         gateway.VpcRegion,
		"vpc_id":         gateway.VpcID,
		"gateway_name":   gateway.GwName,
		"gateway_size":   gateway.VpcSize,
		"gateway_subnet": gateway.VpcNet,
		"route_table":    gateway.RouteTable,
		"tag":            "",
		"async":          "true",
	}
	return c.PostAsyncAPI(data["action"], data, BasicCheck)
}

func (c *Client) DeletePublicSubnetFilteringGateway(gateway *Gateway) error {
	data := map[string]string{
		"action":       "delete_public_subnet_filtering_gateway",
		"CID":          c.CID,
		"gateway_name": gateway.GwName,
	}
	return c.PostAPI(data["action"], data, BasicCheck)
}

func (c *Client) EnablePublicSubnetFilteringHAGateway(gateway *Gateway) error {
	data := map[string]string{
		"action":         "enable_ha_for_public_subnet_filtering_gateway",
		"CID":            c.CID,
		"gateway_name":   gateway.GwName,
		"gateway_subnet": gateway.PeeringHASubnet,
		"route_table":    gateway.RouteTable,
		"async":          "true",
	}
	return c.PostAsyncAPI(data["action"], data, BasicCheck)
}

type PublicSubnetFilteringGatewayDetails struct {
	RouteTableList    []string `json:"rtb_list"`
	HaRouteTableList  []string `json:"ha_rtb_list"`
	GuardDutyEnforced string   `json:"guard_duty_enforced"`
	GwSubnetCidr      string   `json:"gw_subnet_cidr"`
	GwSubnetAz        string   `json:"gw_subnet_az"`
	HaGwSubnetCidr    string   `json:"ha_gw_subnet_cidr"`
	HaGwSubnetAz      string   `json:"ha_gw_subnet_az"`
}

type PublicSubnetFilteringGatewayDetailsResp struct {
	Return  bool                                `json:"return"`
	Results PublicSubnetFilteringGatewayDetails `json:"results"`
	Reason  string                              `json:"reason"`
}

func (c *Client) GetPublicSubnetFilteringGatewayDetails(gateway *Gateway) (*PublicSubnetFilteringGatewayDetails, error) {
	data := map[string]string{
		"action":       "get_public_subnet_filtering_gateway_details",
		"CID":          c.CID,
		"gateway_name": gateway.GwName,
	}
	var resp PublicSubnetFilteringGatewayDetailsResp
	err := c.GetAPI(&resp, data["action"], data, BasicCheck)
	if err != nil {
		return nil, err
	}
	return &resp.Results, nil
}

func (c *Client) EditPublicSubnetFilteringRouteTableList(gateway *Gateway, routeTables []string) error {
	data := map[string]string{
		"action":       "edit_public_subnet_filtering_enforced_route_table_list",
		"CID":          c.CID,
		"gateway_name": gateway.GwName,
		"route_table":  strings.Join(routeTables, ", "),
	}
	return c.PostAPI(data["action"], data, BasicCheck)
}

func (c *Client) EnableGuardDutyEnforcement(gateway *Gateway) error {
	data := map[string]string{
		"action":       "enable_public_subnet_filtering_guard_duty_enforced_mode",
		"CID":          c.CID,
		"gateway_name": gateway.GwName,
	}
	return c.PostAPI(data["action"], data, BasicCheck)
}

func (c *Client) DisableGuardDutyEnforcement(gateway *Gateway) error {
	data := map[string]string{
		"action":       "disable_public_subnet_filtering_guard_duty_enforced_mode",
		"CID":          c.CID,
		"gateway_name": gateway.GwName,
	}
	return c.PostAPI(data["action"], data, BasicCheck)
}

func (c *Client) EnableSingleAZGateway(gateway *Gateway) error {
	gateway.CID = c.CID
	gateway.Action = "enable_single_az_ha"

	return c.PostAPI(gateway.Action, gateway, BasicCheck)
}

func (c *Client) EnablePeeringHaGateway(gateway *Gateway) error {
	gateway.CID = c.CID
	gateway.Action = "create_peering_ha_gateway"
	gateway.Async = true

	return c.PostAsyncAPI(gateway.Action, gateway, BasicCheck)
}

func (c *Client) DisableSingleAZGateway(gateway *Gateway) error {
	gateway.CID = c.CID
	gateway.Action = "disable_single_az_ha"

	return c.PostAPI(gateway.Action, gateway, BasicCheck)
}

func (c *Client) GetGateway(gateway *Gateway) (*Gateway, error) {
	action := "list_vpcs_summary"
	params := map[string]string{
		"CID":          c.CID,
		"action":       action,
		"gateway_name": gateway.GwName,
	}

	var data GatewayListResp
	err := c.GetAPI(&data, action, params, BasicCheck)
	if err != nil {
		return nil, err
	}

	gwList := data.Results
	for i := range gwList {
		if gwList[i].GwName == gateway.GwName {
			gw := &gwList[i]
			// AllocateNewEipRead should default to true when not set by backend
			gw.AllocateNewEipRead = gw.AllocateNewEipReadPtr == nil || *gw.AllocateNewEipReadPtr
			return &gwList[i], nil
		}
	}
	log.Errorf("Couldn't find Aviatrix gateway %s", gateway.GwName)
	return nil, ErrNotFound
}

func (c *Client) GetTransitGatewayList(ctx context.Context) ([]Gateway, error) {
	action := "list_vpcs_summary"
	params := map[string]string{
		"CID":          c.CID,
		"action":       action,
		"transit_only": "true",
	}
	var data GatewayListResp
	err := c.GetAPIContext(ctx, &data, action, params, BasicCheck)
	if err != nil {
		return nil, err
	}
	gwList := data.Results
	for i := range gwList {
		gw := &gwList[i]
		gw.AllocateNewEipRead = gw.AllocateNewEipReadPtr == nil || *gw.AllocateNewEipReadPtr
	}

	return gwList, nil
}

func (c *Client) GetSpokeGatewayList(ctx context.Context) ([]Gateway, error) {
	action := "list_vpcs_summary"
	params := map[string]string{
		"CID":        c.CID,
		"action":     action,
		"spoke_only": "true",
	}
	var data GatewayListResp
	err := c.GetAPIContext(ctx, &data, action, params, BasicCheck)
	if err != nil {
		return nil, err
	}
	gwList := data.Results
	for i := range gwList {
		gw := &gwList[i]
		gw.AllocateNewEipRead = gw.AllocateNewEipReadPtr == nil || *gw.AllocateNewEipReadPtr
	}

	return gwList, nil
}

func (c *Client) GetGatewayDetail(gateway *Gateway) (*GatewayDetail, error) {
	form := map[string]string{
		"CID":          c.CID,
		"action":       "get_gateway_info",
		"gateway_name": gateway.GwName,
	}

	var data GatewayDetailApiResp

	err := c.GetAPI(&data, form["action"], form, BasicCheck)
	if err != nil {
		return nil, err
	}

	if data.Results.GwName == gateway.GwName {
		return &data.Results, nil
	}

	log.Errorf("Couldn't find Aviatrix gateway %s", gateway.GwName)
	return nil, ErrNotFound
}

func (c *Client) UpdateGateway(gateway *Gateway) error {
	gateway.CID = c.CID
	gateway.Action = "edit_gw_config"
	gateway.Async = true

	return c.PostAsyncAPI(gateway.Action, gateway, BasicCheck)
}

func (c *Client) DeleteGateway(gateway *Gateway) error {
	form := map[string]string{
		"CID":        c.CID,
		"action":     "delete_container",
		"cloud_type": strconv.Itoa(gateway.CloudType),
		"gw_name":    gateway.GwName,
		"async":      "true",
	}

	return c.PostAsyncAPI(form["action"], form, BasicCheck)
}

func (c *Client) EnableSNat(gateway *Gateway) error {
	gateway.CID = c.CID
	gateway.Action = "enable_snat"
	args, err := json.Marshal(gateway.SnatPolicy)
	if err != nil {
		return err
	}
	gateway.PolicyList = string(args)
	gateway.Compress = true

	return c.PostAPI(gateway.Action, gateway, BasicCheck)
}

func (c *Client) EnableCustomizedSNat(gateway *Gateway) error {
	gateway.CID = c.CID
	gateway.Action = "edit_gw_customized_snat_config"
	args, err := json.Marshal(gateway.SnatPolicy)
	if err != nil {
		return err
	}

	var b bytes.Buffer
	w := zlib.NewWriter(&b)
	_, err = w.Write(args)
	if err != nil {
		return err
	}
	w.Close() // Ensure all data is flushed

	gateway.PolicyList = base64.StdEncoding.EncodeToString(b.Bytes())
	gateway.Compress = true
	// Reset the SnatPolicy field after encoding so we don't send both.
	gateway.SnatPolicy = nil

	return c.PostAPI(gateway.Action, gateway, BasicCheck)
}

func (c *Client) DisableSNat(gateway *Gateway) error {
	gateway.CID = c.CID
	gateway.Action = "disable_snat"

	return c.PostAPI(gateway.Action, gateway, BasicCheck)
}

func (c *Client) DisableCustomSNat(gateway *Gateway) error {
	gateway.CID = c.CID
	gateway.Action = "edit_gw_customized_snat_config"
	args, err := json.Marshal(gateway.SnatPolicy)
	if err != nil {
		return err
	}

	var b bytes.Buffer
	w := zlib.NewWriter(&b)
	_, err = w.Write(args)
	if err != nil {
		return err
	}
	w.Close() // Ensure all data is flushed

	gateway.PolicyList = base64.StdEncoding.EncodeToString(b.Bytes())
	gateway.Compress = true

	return c.PostAPI(gateway.Action, gateway, BasicCheck)
}

func (c *Client) UpdateDNat(gateway *Gateway) error {
	gateway.CID = c.CID
	gateway.Action = "update_dnat_config"
	args, err := json.Marshal(gateway.DnatPolicy)
	if err != nil {
		return err
	}
	gateway.PolicyList = string(args)
	gateway.Compress = true

	return c.PostAPI2(gateway.Action, gateway, BasicCheck)
}

func (c *Client) UpdateVpnCidr(gateway *Gateway) error {
	form := map[string]string{
		"CID":          c.CID,
		"action":       "edit_vpn_gateway_virtual_address_range",
		"vpn_cidr":     gateway.VpnCidr,
		"gateway_name": gateway.GwName,
	}

	return c.PostAPI(form["action"], form, BasicCheck)
}

func (c *Client) UpdateMaxVpnConn(gateway *Gateway) error {
	form := map[string]string{
		"CID":                c.CID,
		"action":             "set_vpn_max_connection",
		"max_connections":    gateway.MaxConn,
		"vpc_id":             gateway.VpcID,
		"lb_or_gateway_name": gateway.ElbName,
	}

	if gateway.Dns == "true" {
		form["dns"] = "true"
	}

	return c.PostAPI(form["action"], form, BasicCheck)
}

func (c *Client) SetVpnGatewayAuthentication(gateway *VpnGatewayAuth) error {
	gateway.CID = c.CID
	gateway.Action = "set_vpn_gateway_authentication"

	return c.PostAPI(gateway.Action, gateway, BasicCheck)
}

func (c *Client) EnableVpcDnsServer(gateway *Gateway) error {
	form := map[string]string{
		"CID":          c.CID,
		"action":       "enable_vpc_dns_server",
		"gateway_name": gateway.GwName,
	}

	return c.PostAPI(form["action"], form, BasicCheck)
}

func (c *Client) DisableVpcDnsServer(gateway *Gateway) error {
	form := map[string]string{
		"CID":          c.CID,
		"action":       "disable_vpc_dns_server",
		"gateway_name": gateway.GwName,
	}

	return c.PostAPI(form["action"], form, BasicCheck)
}

func (c *Client) EnableVpnNat(gateway *Gateway) error {
	form := map[string]string{
		"CID":    c.CID,
		"action": "enable_nat_on_vpn_gateway",
		"vpc_id": gateway.VpcID,
	}

	if gateway.ElbName != "" {
		form["lb_or_gateway_name"] = gateway.ElbName
	} else {
		form["lb_or_gateway_name"] = gateway.GwName
	}
	if gateway.Dns == "true" {
		form["dns"] = "true"
	}

	return c.PostAPI(form["action"], form, BasicCheck)
}

func (c *Client) DisableVpnNat(gateway *Gateway) error {
	form := map[string]string{
		"CID":    c.CID,
		"action": "disable_nat_on_vpn_gateway",
		"vpc_id": gateway.VpcID,
	}

	if gateway.ElbName != "" {
		form["lb_or_gateway_name"] = gateway.ElbName
	} else {
		form["lb_or_gateway_name"] = gateway.GwName
	}
	if gateway.Dns == "true" {
		form["dns"] = "true"
	}

	return c.PostAPI(form["action"], form, BasicCheck)
}

func (c *Client) EditDesignatedGateway(gateway *Gateway) error {
	form := map[string]string{
		"CID":                  c.CID,
		"action":               "set_designated_gateway_additional_cidr_list",
		"gateway_name":         gateway.GwName,
		"additional_cidr_list": gateway.AdditionalCidrsDesignatedGw,
	}

	return c.PostAPI(form["action"], form, BasicCheck)
}

func (c *Client) EnableEncryptVolume(gateway *Gateway) error {
	form := map[string]string{
		"CID":          c.CID,
		"action":       "encrypt_gateway_volume",
		"gateway_name": gateway.GwName,
	}

	if gateway.CustomerManagedKeys != "" {
		form["customer_managed_keys"] = gateway.CustomerManagedKeys
	}

	checkFunc := func(act, method, reason string, ret bool) error {
		if !ret {
			if strings.Contains(reason, "already encrypted") {
				return nil
			}
			return fmt.Errorf("rest API %s %s failed: %s", act, method, reason)
		}
		return nil
	}

	return c.PostAPI(form["action"], form, checkFunc)
}

func (c *Client) EditGatewayCustomRoutes(gateway *Gateway) error {
	form := map[string]string{
		"CID":          c.CID,
		"action":       "edit_gateway_custom_routes",
		"gateway_name": gateway.GwName,
		"cidr":         strings.Join(gateway.CustomizedSpokeVpcRoutes, ","),
	}

	return c.PostAPI(form["action"], form, BasicCheck)
}

func (c *Client) EditGatewayFilterRoutes(gateway *Gateway) error {
	form := map[string]string{
		"CID":          c.CID,
		"action":       "edit_gateway_filter_routes",
		"gateway_name": gateway.GwName,
		"cidr":         strings.Join(gateway.FilteredSpokeVpcRoutes, ","),
	}

	return c.PostAPI(form["action"], form, BasicCheck)
}

func (c *Client) EditGatewayAdvertisedCidr(gateway *Gateway) error {
	form := map[string]string{
		"CID":          c.CID,
		"action":       "edit_gateway_advertised_cidr",
		"gateway_name": gateway.GwName,
		"cidr":         strings.Join(gateway.AdvertisedSpokeRoutes, ","),
	}

	return c.PostAPI(form["action"], form, BasicCheck)
}

func (c *Client) EnableTransitFireNet(gateway *Gateway) error {
	form := map[string]string{
		"CID":          c.CID,
		"action":       "enable_gateway_for_transit_firenet",
		"gateway_name": gateway.GwName,
	}

	return c.PostAPI(form["action"], form, BasicCheck)
}

func (c *Client) EnableTransitFireNetWithGWLB(gateway *Gateway) error {
	data := map[string]string{
		"CID":          c.CID,
		"action":       "enable_gateway_for_transit_firenet",
		"gateway_name": gateway.GwName,
		"mode":         "gwlb",
	}
	return c.PostAPI(data["action"], data, BasicCheck)
}

func (c *Client) DisableTransitFireNet(gateway *Gateway) error {
	err := c.IsTransitFireNetReadyToBeDisabled(gateway)
	if err != nil {
		return err
	}

	form := map[string]string{
		"CID":          c.CID,
		"action":       "disable_gateway_for_transit_firenet",
		"gateway_name": gateway.GwName,
	}

	return c.PostAPI(form["action"], form, BasicCheck)
}

func (c *Client) IsTransitFireNetReadyToBeDisabled(gateway *Gateway) error {
	form := map[string]string{
		"CID":    c.CID,
		"action": "list_transit_firenet_spoke_policies",
	}

	var data ListTransitFireNetPolicyResp

	err := c.GetAPI(&data, form["action"], form, BasicCheck)
	if err != nil {
		return err
	}

	if len(data.Results) == 0 {
		return nil
	}
	policyList := data.Results
	for i := range policyList {
		if policyList[i].TransitFireNetGwName != gateway.GwName {
			continue
		}
		if policyList[i].ManagementAccessResourceName != "no" && len(policyList[i].InspectedResourceNameList) != 0 {
			return fmt.Errorf("%s is still firewall management access enabled and has transit firenet policy/policies", gateway.GwName)
		} else if policyList[i].ManagementAccessResourceName != "no" {
			return fmt.Errorf("%s is still firewall management access enabled", gateway.GwName)
		} else if len(policyList[i].InspectedResourceNameList) != 0 {
			return fmt.Errorf("%s still has transit firenet policy/policies", gateway.GwName)
		}
	}
	return nil
}

func (c *Client) EnableSegmentation(transitGateway *TransitVpc) error {
	action := "enable_transit_gateway_for_multi_cloud_security_domain"
	form := map[string]interface{}{
		"CID":                  c.CID,
		"action":               action,
		"transit_gateway_name": transitGateway.GwName,
	}
	return c.PostAPI(action, form, BasicCheck)
}

func (c *Client) DisableSegmentation(transitGateway *TransitVpc) error {
	action := "disable_transit_gateway_for_multi_cloud_security_domain"
	form := map[string]interface{}{
		"CID":                  c.CID,
		"action":               action,
		"transit_gateway_name": transitGateway.GwName,
	}
	return c.PostAPI(action, form, BasicCheck)
}

func (c *Client) IsSegmentationEnabled(transitGateway *TransitVpc) (bool, error) {
	form := map[string]string{
		"CID":    c.CID,
		"action": "list_transit_gateways_for_multi_cloud_domains",
	}

	type Result struct {
		EnabledDomains  []string `json:"domain_enabled_list"`
		DisabledDomains []string `json:"domain_disabled_list"`
	}

	type Resp struct {
		Return  bool   `json:"return"`
		Results Result `json:"results"`
		Reason  string `json:"reason"`
	}

	var data Resp

	err := c.GetAPI(&data, form["action"], form, BasicCheck)
	if err != nil {
		return false, err
	}

	return Contains(data.Results.EnabledDomains, transitGateway.GwName), nil
}

func (c *Client) EnableEgressTransitFirenet(transitGateway *TransitVpc) error {
	action := "enable_transit_firenet_on_egress_transit_gateway"
	data := map[string]interface{}{
		"CID":          c.CID,
		"action":       action,
		"gateway_name": transitGateway.GwName,
	}
	return c.PostAPI(action, data, BasicCheck)
}

func (c *Client) DisableEgressTransitFirenet(transitGateway *TransitVpc) error {
	action := "disable_transit_firenet_on_egress_transit_gateway"
	data := map[string]interface{}{
		"CID":          c.CID,
		"action":       action,
		"gateway_name": transitGateway.GwName,
	}
	return c.PostAPI(action, data, BasicCheck)
}

func (c *Client) EnableMonitorGatewaySubnets(gwName string, excludedInstances []string) error {
	action := "enable_monitor_gateway_subnets"
	form := map[string]string{
		"CID":          c.CID,
		"action":       action,
		"gateway_name": gwName,
	}
	if len(excludedInstances) != 0 {
		form["monitor_exclude_gateway_list"] = strings.Join(excludedInstances, ",")
	}
	return c.PostAPI(action, form, BasicCheck)
}

func (c *Client) DisableMonitorGatewaySubnets(gwName string) error {
	action := "disable_monitor_gateway_subnets"
	form := map[string]string{
		"CID":          c.CID,
		"action":       action,
		"gateway_name": gwName,
	}
	check := func(action, method, reason string, ret bool) error {
		if !ret {
			if strings.Contains(reason, "no change needed") {
				return nil
			}
			return fmt.Errorf("rest API %s %s failed: %s", action, method, reason)
		}
		return nil
	}
	return c.PostAPI(action, form, check)
}

func (c *Client) EnableVPNConfig(gateway *Gateway, vpnConfig *VPNConfig) error {
	action := "edit_vpn_config"
	form := map[string]interface{}{
		"CID":     c.CID,
		"action":  action,
		"command": "enable",
		"vpc_id":  gateway.VpcID,
		"lb_name": gateway.GwName,
		"key":     vpnConfig.Name,
		"value":   vpnConfig.Value,
	}
	return c.PostAPI(action, form, BasicCheck)
}

func (c *Client) DisableVPNConfig(gateway *Gateway, vpnConfig *VPNConfig) error {
	action := "edit_vpn_config"
	form := map[string]interface{}{
		"CID":     c.CID,
		"action":  action,
		"command": "disable",
		"vpc_id":  gateway.VpcID,
		"lb_name": gateway.GwName,
		"key":     vpnConfig.Name,
		"value":   "-1",
	}
	return c.PostAPI(action, form, BasicCheck)
}

func (c *Client) GetVPNConfigList(gateway *Gateway) ([]VPNConfig, error) {
	form := map[string]string{
		"CID":     c.CID,
		"action":  "edit_vpn_config",
		"command": "show",
		"vpc_id":  gateway.VpcID,
		"lb_name": gateway.GwName,
	}

	var data VPNConfigListResp

	err := c.GetAPI(&data, form["action"], form, BasicCheck)
	if err != nil {
		return nil, err
	}

	return data.Results, ErrNotFound
}

func (c *Client) EnableActiveStandby(transitGateway *TransitVpc) error {
	action := "enable_active_standby"
	form := map[string]string{
		"CID":          c.CID,
		"action":       action,
		"gateway_name": transitGateway.GwName,
	}
	return c.PostAPI(action, form, BasicCheck)
}

func (c *Client) DisableActiveStandby(transitGateway *TransitVpc) error {
	action := "disable_active_standby"
	form := map[string]string{
		"CID":          c.CID,
		"action":       action,
		"gateway_name": transitGateway.GwName,
	}
	return c.PostAPI(action, form, BasicCheck)
}

func (c *Client) SwitchActiveTransitGateway(gwName, connName string) error {
	action := "active_standby_connection_switchover"
	form := map[string]string{
		"CID":             c.CID,
		"action":          action,
		"gateway_name":    gwName,
		"connection_name": connName,
	}
	return c.PostAPI(action, form, BasicCheck)
}

func (c *Client) GetTransitGatewayLanCidr(gatewayName string) (string, error) {
	form := map[string]string{
		"CID":          c.CID,
		"action":       "get_firewall_lan_cidr",
		"gateway_name": gatewayName,
	}

	type LANCidr struct {
		FirewallLanCidr string `form:"firewall_lan_cidr,omitempty" json:"firewall_lan_cidr,omitempty"`
	}

	type LANCidrResp struct {
		Return  bool    `json:"return"`
		Results LANCidr `json:"results"`
		Reason  string  `json:"reason"`
	}

	var data LANCidrResp

	err := c.GetAPI(&data, form["action"], form, BasicCheck)
	if err != nil {
		return "", err
	}

	return data.Results.FirewallLanCidr, ErrNotFound
}

func (c *Client) GetFqdnGatewayInfo(gateway *Gateway) (*FQDNGatwayInfo, error) {
	params := map[string]string{
		"action":    "list_firenet",
		"subaction": "instance",
		"vpc_id":    gateway.VpcID,
		"CID":       c.CID,
	}
	var data FQDNGatewayInfoResp
	err := c.GetAPI(&data, params["action"], params, BasicCheck)
	if err != nil {
		return nil, err
	}
	return &data.Results, nil
}

func (c *Client) UpdateTransitGatewayCustomizedVpcRoute(gateway string, customizedTransitVpcRoutes []string) error {
	params := map[string]string{
		"action":            "edit_transit_gateway_customized_vpc_route",
		"CID":               c.CID,
		"gateway_name":      gateway,
		"customized_routes": strings.Join(customizedTransitVpcRoutes, ","),
	}

	return c.PostAPI(params["action"], params, BasicCheck)
}

func (c *Client) EnableJumboFrame(gateway *Gateway) error {
	action := "enable_jumbo_frame"
	form := map[string]string{
		"CID":          c.CID,
		"action":       action,
		"gateway_name": gateway.GwName,
	}
	return c.PostAPI(action, form, BasicCheck)
}

func (c *Client) DisableJumboFrame(gateway *Gateway) error {
	action := "disable_jumbo_frame"
	form := map[string]string{
		"CID":          c.CID,
		"action":       action,
		"gateway_name": gateway.GwName,
	}
	return c.PostAPI(action, form, BasicCheck)
}

func (c *Client) GetJumboFrameStatus(gateway *Gateway) (bool, error) {
	action := "get_jumbo_frame_status"
	form := map[string]string{
		"CID":          c.CID,
		"action":       action,
		"gateway_name": gateway.GwName,
	}

	type JumboFrameResult struct {
		Return  bool   `json:"return"`
		Results string `json:"results"`
		Reason  string `json:"reason"`
	}

	var resp JumboFrameResult
	err := c.GetAPI(&resp, form["action"], form, BasicCheck)
	if err != nil {
		return false, err
	}
	return strings.Contains(resp.Results, "Jumbo frame is enabled"), nil
}

func (c *Client) EnablePrivateVpcDefaultRoute(gw *Gateway) error {
	form := map[string]string{
		"CID":          c.CID,
		"action":       "enable_private_vpc_default_route",
		"gateway_name": gw.GwName,
	}
	return c.PostAPI(form["action"], form, BasicCheck)
}

func (c *Client) DisablePrivateVpcDefaultRoute(gw *Gateway) error {
	form := map[string]string{
		"CID":          c.CID,
		"action":       "disable_private_vpc_default_route",
		"gateway_name": gw.GwName,
	}
	return c.PostAPI(form["action"], form, BasicCheck)
}

func (c *Client) EnableSkipPublicRouteUpdate(gw *Gateway) error {
	form := map[string]string{
		"CID":          c.CID,
		"action":       "enable_skip_public_route_table_update",
		"gateway_name": gw.GwName,
	}
	return c.PostAPI(form["action"], form, BasicCheck)
}

func (c *Client) DisableSkipPublicRouteUpdate(gw *Gateway) error {
	form := map[string]string{
		"CID":          c.CID,
		"action":       "disable_skip_public_route_table_update",
		"gateway_name": gw.GwName,
	}
	return c.PostAPI(form["action"], form, BasicCheck)
}

// Entity should be gateway name or "Controller"
func (c *Client) GetTunnelDetectionTime(entity string) (int, error) {
	form := map[string]string{
		"CID":    c.CID,
		"action": "show_tunnel_status_change_detection_time",
		"entity": entity,
	}

	type DetectionTimeResults struct {
		DetectionTime int `json:"detection_time"`
	}

	type DetectionTimeResp struct {
		Return  bool                 `json:"return"`
		Results DetectionTimeResults `json:"results"`
		Reason  string               `json:"reason"`
	}

	var resp DetectionTimeResp
	err := c.GetAPI(&resp, form["action"], form, BasicCheck)
	if err != nil {
		return 0, err
	}
	return resp.Results.DetectionTime, err
}

func (c *Client) ModifyTunnelDetectionTime(entity string, detectionTime int) error {
	form := map[string]string{
		"CID":            c.CID,
		"action":         "modify_detection_time",
		"detection_time": strconv.Itoa(detectionTime),
		"entity":         entity,
	}

	return c.PostAPI(form["action"], form, BasicCheck)
}

func (c *Client) EnableActiveStandbyPreemptive(transitGateway *TransitVpc) error {
	action := "enable_active_standby"
	form := map[string]string{
		"CID":          c.CID,
		"action":       action,
		"gateway_name": transitGateway.GwName,
		"preemptive":   "true",
	}
	return c.PostAPI(action, form, BasicCheck)
}

func (c *Client) SetRxQueueSize(gateway *Gateway) error {
	form := map[string]string{
		"CID":           c.CID,
		"action":        "set_rx_queue_size",
		"gateway_name":  gateway.GwName,
		"rx_queue_size": gateway.RxQueueSize,
	}

	return c.PostAPI(form["action"], form, BasicCheck)
}

func DiffSuppressFuncGatewaySNat(k, old, new string, d *schema.ResourceData) bool {
	connectionPolicy := d.Get("connection_policy").([]interface{})
	var connectionPolicyOld []map[string]interface{}

	for _, policy := range connectionPolicy {
		pl := policy.(map[string]interface{})

		connectionPolicyOld = append(connectionPolicyOld, pl)
	}

	interfacePolicy := d.Get("interface_policy").([]interface{})
	var interfacePolicyOld []map[string]interface{}

	for _, policy := range interfacePolicy {
		pl := policy.(map[string]interface{})

		interfacePolicyOld = append(interfacePolicyOld, pl)
	}

	snatPolicies := d.Get("snat_policy").([]interface{})
	var connectionPolicyNew []map[string]interface{}
	var interfacePolicyNew []map[string]interface{}

	for _, policy := range snatPolicies {
		pl := policy.(map[string]interface{})
		customPolicy := PolicyRule{
			SrcIP:           pl["src_cidr"].(string),
			SrcPort:         pl["src_port"].(string),
			DstIP:           pl["dst_cidr"].(string),
			DstPort:         pl["dst_port"].(string),
			Protocol:        pl["protocol"].(string),
			Interface:       pl["interface"].(string),
			Connection:      pl["connection"].(string),
			Mark:            pl["mark"].(string),
			NewSrcIP:        pl["snat_ips"].(string),
			NewSrcPort:      pl["snat_port"].(string),
			ExcludeRTB:      pl["exclude_rtb"].(string),
			ApplyRouteEntry: pl["apply_route_entry"].(bool),
		}

		if customPolicy.Connection != "None" {
			connectionPolicyNew = append(connectionPolicyNew, pl)
		}
		if customPolicy.Interface != "" {
			interfacePolicyNew = append(interfacePolicyNew, pl)
		}
	}

	return reflect.DeepEqual(connectionPolicyOld, connectionPolicyNew) &&
		reflect.DeepEqual(interfacePolicyOld, interfacePolicyNew)
}

func DiffSuppressFuncGatewayDNat(k, old, new string, d *schema.ResourceData) bool {
	connectionPolicy := d.Get("connection_policy").([]interface{})
	var connectionPolicyOld []map[string]interface{}

	for _, policy := range connectionPolicy {
		pl := policy.(map[string]interface{})

		connectionPolicyOld = append(connectionPolicyOld, pl)
	}

	interfacePolicy := d.Get("interface_policy").([]interface{})
	var interfacePolicyOld []map[string]interface{}

	for _, policy := range interfacePolicy {
		pl := policy.(map[string]interface{})

		interfacePolicyOld = append(interfacePolicyOld, pl)
	}

	dnatPolicies := d.Get("dnat_policy").([]interface{})
	var connectionPolicyNew []map[string]interface{}
	var interfacePolicyNew []map[string]interface{}

	for _, policy := range dnatPolicies {
		pl := policy.(map[string]interface{})
		customPolicy := PolicyRule{
			SrcIP:           pl["src_cidr"].(string),
			SrcPort:         pl["src_port"].(string),
			DstIP:           pl["dst_cidr"].(string),
			DstPort:         pl["dst_port"].(string),
			Protocol:        pl["protocol"].(string),
			Interface:       pl["interface"].(string),
			Connection:      pl["connection"].(string),
			Mark:            pl["mark"].(string),
			NewDstIP:        pl["dnat_ips"].(string),
			NewDstPort:      pl["dnat_port"].(string),
			ExcludeRTB:      pl["exclude_rtb"].(string),
			ApplyRouteEntry: pl["apply_route_entry"].(bool),
		}

		if customPolicy.Connection != "None" {
			connectionPolicyNew = append(connectionPolicyNew, pl)
		}
		if customPolicy.Interface != "" {
			interfacePolicyNew = append(interfacePolicyNew, pl)
		}
	}

	return reflect.DeepEqual(connectionPolicyOld, connectionPolicyNew) &&
		reflect.DeepEqual(interfacePolicyOld, interfacePolicyNew)
}

func (c *Client) ChangeBgpOverLanIntfCnt(gateway *Gateway) error {
	form := map[string]interface{}{
		"CID":                   c.CID,
		"action":                "change_bgp_over_lan_intf_cnt",
		"gw_name":               gateway.GwName,
		"bgp_over_lan":          "enable",
		"bgp_over_lan_intf_cnt": gateway.BgpLanInterfacesCount,
	}

	return c.PostAPIContext2(context.Background(), nil, form["action"].(string), form, BasicCheck)
}

func (c *Client) EnableGroGso(gateway *Gateway) error {
	action := "enable_gro_gso"
	form := map[string]string{
		"CID":          c.CID,
		"action":       action,
		"gateway_name": gateway.GwName,
	}
	return c.PostAPI(action, form, BasicCheck)
}

func (c *Client) DisableGroGso(gateway *Gateway) error {
	action := "disable_gro_gso"
	form := map[string]string{
		"CID":          c.CID,
		"action":       action,
		"gateway_name": gateway.GwName,
	}
	return c.PostAPI(action, form, BasicCheck)
}

func (c *Client) GetGroGsoStatus(gateway *Gateway) (bool, error) {
	action := "get_gro_gso_status"
	form := map[string]string{
		"CID":          c.CID,
		"action":       action,
		"gateway_name": gateway.GwName,
	}

	type GetGroGeoResult struct {
		Return  bool   `json:"return"`
		Results string `json:"results"`
		Reason  string `json:"reason"`
	}

	var resp GetGroGeoResult
	err := c.GetAPI(&resp, form["action"], form, BasicCheck)
	if err != nil {
		return false, err
	}
	return strings.Contains(resp.Results, "GRO/GSO is enabled"), nil
}

func (c *Client) EnableIPv6(gateway *Gateway) error {
	action := "enable_ipv6"
	form := map[string]string{
		"CID":          c.CID,
		"action":       action,
		"gateway_name": gateway.GwName,
	}
	return c.PostAPI(action, form, BasicCheck)
}

func (c *Client) DisableIPv6(gateway *Gateway) error {
	action := "disable_ipv6"
	form := map[string]string{
		"CID":          c.CID,
		"action":       action,
		"gateway_name": gateway.GwName,
	}
	return c.PostAPI(action, form, BasicCheck)
}

// sets the phase2 encryption and pfs policy for the specified gateway
func (c *Client) SetGatewayPhase2Policy(gwName, encPolicy string, pfsPolicy string) error {

	request := GatewayPhase2Policy{
		Ph2EncryptionPolicy: encPolicy,
		Ph2PfsPolicy:        pfsPolicy,
	}
	var response GatewayPhase2Policy
	endpoint := fmt.Sprintf("%s/%s", gatewayPhase2PolicyEndpoint, gwName)
	err := c.PostAPIContext25(context.Background(), &response, endpoint, request)
	if err != nil {
		return fmt.Errorf("failed to set gateway phase 2 policy: %w", err)
	}

	return nil
}<|MERGE_RESOLUTION|>--- conflicted
+++ resolved
@@ -234,12 +234,9 @@
 	ManagementEgressIPPrefix        string                              `json:"mgmt_egress_ip,omitempty"`
 	EdgeGateway                     bool                                `json:"edge_gateway,omitempty"`
 	EnableIPv6                      bool                                `json:"enable_ipv6,omitempty"`
-<<<<<<< HEAD
+	InsertionGateway                bool                                `json:"insertion_gateway,omitempty"`
 	Ph2EncryptionPolicy             string                              `json:"ph2_encryption_policy,omitempty"`
 	Ph2PfsPolicy                    string                              `json:"ph2_pfs_policy,omitempty"`
-=======
-	InsertionGateway                bool                                `json:"insertion_gateway,omitempty"`
->>>>>>> 3b1bba00
 }
 
 type HaGateway struct {
