package goaviatrix

import (
	"fmt"
	"strconv"
	"strings"
)

// Gateway simple struct to hold gateway details
type TransitVpc struct {
	AccountName                  string `form:"account_name,omitempty" json:"account_name,omitempty"`
	Action                       string `form:"action,omitempty"`
	CID                          string `form:"CID,omitempty"`
	CloudType                    int    `form:"cloud_type,omitempty" json:"cloud_type,omitempty"`
	DnsServer                    string `form:"dns_server,omitempty" json:"dns_server,omitempty"`
	GwName                       string `form:"gw_name,omitempty" json:"vpc_name,omitempty"`
	GwSize                       string `form:"gw_size,omitempty"`
	VpcID                        string `form:"vpc_id,omitempty" json:"vpc_id,omitempty"`
	VNetNameResourceGroup        string `form:"vnet_and_resource_group_names,omitempty"`
	Subnet                       string `form:"public_subnet,omitempty" json:"vpc_net,omitempty"`
	HASubnet                     string `form:"ha_subnet,omitempty"`
	HAZone                       string `form:"new_zone,omitempty"`
	HASubnetGCP                  string `form:"new_subnet,omitempty"`
	PeeringHASubnet              string `json:"public_subnet,omitempty"`
	VpcRegion                    string `form:"region,omitempty" json:"vpc_region,omitempty"`
	VpcSize                      string `form:"gw_size,omitempty" json:"gw_size,omitempty"`
	EnableNAT                    string `form:"nat_enabled,omitempty" json:"enable_nat,omitempty"`
	SingleAzHa                   string `form:"single_az_ha,omitempty"`
	EnableVpcDnsServer           string `json:"use_vpc_dns,omitempty"`
	TagList                      string `form:"tag_string,omitempty"`
	TagJson                      string `form:"tag_json,omitempty"`
	EnableHybridConnection       bool   `form:"enable_hybrid_connection" json:"tgw_enabled,omitempty"`
	ConnectedTransit             string `form:"connected_transit" json:"connected_transit,omitempty"`
	InsaneMode                   string `form:"insane_mode,omitempty"`
	ReuseEip                     string `form:"reuse_eip,omitempty"`
	AllocateNewEipRead           bool   `json:"newly_allocated_eip,omitempty"`
	Eip                          string `form:"eip,omitempty"`
	Zone                         string `form:"zone,omitempty" json:"zone,omitempty"`
	EnableAdvertiseTransitCidr   bool
	BgpManualSpokeAdvertiseCidrs string `form:"bgp_manual_spoke,omitempty"`
	EnableTransitFireNet         string `form:"enable_transit_firenet,omitempty"`
	LanVpcID                     string `form:"lan_vpc_id,omitempty"`
	LanPrivateSubnet             string `form:"lan_private_subnet,omitempty"`
	LearnedCidrsApproval         string `form:"learned_cidrs_approval,omitempty"`
	EncVolume                    string `form:"enc_volume,omitempty"`
	BgpOverLan                   string `form:"bgp_over_lan,omitempty"`
	EnablePrivateOob             string `form:"private_oob,omitempty"`
	OobManagementSubnet          string `form:"oob_mgmt_subnet,omitempty"`
	HAOobManagementSubnet        string
	EnableSummarizeCidrToTgw     bool
<<<<<<< HEAD
	AvailabilityDomain           string `form:"availability_domain,omitempty"`
	FaultDomain                  string `form:"fault_domain,omitempty"`
	EnableSpotInstance           bool   `form:"spot_instance,omitempty"`
	SpotPrice                    string `form:"spot_price,omitempty"`
=======
	StorageName                  string   `form:"storage_name,omitempty"`
	AvailabilityDomain           string   `form:"availability_domain,omitempty"`
	FaultDomain                  string   `form:"fault_domain,omitempty"`
	EnableSpotInstance           bool     `form:"spot_instance,omitempty"`
	SpotPrice                    string   `form:"spot_price,omitempty"`
	ApprovedLearnedCidrs         []string `form:"approved_learned_cidrs"`
>>>>>>> 10cd9b4f
}

type TransitGatewayAdvancedConfig struct {
	BgpPollingTime                    string
	PrependASPath                     []string
	LocalASNumber                     string
	BgpEcmpEnabled                    bool
	ActiveStandbyEnabled              bool
	ActiveStandbyConnections          []StandbyConnection
	LearnedCIDRsApprovalMode          string
	ConnectionLearnedCIDRApprovalInfo []LearnedCIDRApprovalInfo
	TunnelAddrLocal                   string
	TunnelAddrLocalBackup             string
	PeerVnetId                        []string
	BgpHoldTime                       int
	EnableSummarizeCidrToTgw          bool
	ApprovedLearnedCidrs              []string
}

type StandbyConnection struct {
	ConnectionName    string
	ActiveGatewayType string
}

type TransitGatewayAdvancedConfigRespResult struct {
	BgpPollingTime                    int                       `json:"bgp_polling_time"`
	PrependASPath                     string                    `json:"bgp_prepend_as_path"`
	LocalASNumber                     string                    `json:"local_asn_num"`
	BgpEcmpEnabled                    string                    `json:"bgp_ecmp"`
	ActiveStandby                     string                    `json:"active-standby"`
	ActiveStandbyStatus               map[string]string         `json:"active_standby_status"`
	LearnedCIDRsApprovalMode          string                    `json:"learned_cidrs_approval_mode"`
	ConnectionLearnedCIDRApprovalInfo []LearnedCIDRApprovalInfo `json:"connection_learned_cidrs_approval_info"`
	TunnelAddrLocal                   string                    `json:"tunnel_addr_local"`
	TunnelAddrLocalBackup             string                    `json:"tunnel_addr_local_backup"`
	PeerVnetId                        []string                  `json:"peer_vnet_id"`
	BgpHoldTime                       int                       `json:"bgp_hold_time"`
	EnableSummarizeCidrToTgw          string                    `json:"summarize_cidr_to_tgw"`
	ApprovedLearnedCidrs              []string                  `json:"approved_learned_cidrs"`
}

type LearnedCIDRApprovalInfo struct {
	ConnName             string   `json:"conn_name"`
	EnabledApproval      string   `json:"conn_learned_cidrs_approval"`
	ApprovedLearnedCidrs []string `json:"conn_approved_learned_cidrs"`
}

type TransitGatewayAdvancedConfigResp struct {
	Return  bool                                   `json:"return"`
	Results TransitGatewayAdvancedConfigRespResult `json:"results"`
	Reason  string                                 `json:"reason"`
}

type TransitGwFireNetInterfaces struct {
	VpcName                  string `json:"vpc_name"`
	VpcRegion                string `json:"vpc_region"`
	TransitVpc               string `json:"transit_vpc"`
	FireNetInterfacesEnabled bool   `json:"dmz_enabled"`
	Name                     string `json:"name"`
}

type TransitGwFireNetInterfacesResp struct {
	Return  bool                       `json:"return"`
	Results TransitGwFireNetInterfaces `json:"results"`
	Reason  string                     `json:"reason"`
}

func (c *Client) LaunchTransitVpc(gateway *TransitVpc) error {
	gateway.CID = c.CID
	gateway.Action = "create_transit_gw"

	return c.PostAPI(gateway.Action, gateway, BasicCheck)
}

func (c *Client) EnableHaTransitGateway(gateway *TransitVpc) error {
	gateway.CID = c.CID
	gateway.Action = "create_peering_ha_gateway"

	return c.PostAPI(gateway.Action, gateway, BasicCheck)
}

func (c *Client) EnableHaTransitVpc(gateway *TransitVpc) error {
	form := map[string]string{
		"CID":     c.CID,
		"action":  "enable_transit_ha",
		"gw_name": gateway.GwName,
		"eip":     gateway.Eip,
	}

	if gateway.CloudType == GCP {
		form["new_zone"] = gateway.HAZone
	} else {
		form["public_subnet"] = gateway.HASubnet
		form["oob_mgmt_subnet"] = gateway.HAOobManagementSubnet
	}

	checkFunc := func(action, method, reason string, ret bool) error {
		if !ret {
			if strings.Contains(reason, "HA GW already exists") {
				return nil
			}
			return fmt.Errorf("rest API %s %s failed: %s", action, method, reason)
		}
		return nil
	}

	return c.PostAPI(form["action"], form, checkFunc)
}

func (c *Client) AttachTransitGWForHybrid(gateway *TransitVpc) error {
	form := map[string]string{
		"CID":          c.CID,
		"action":       "enable_transit_gateway_interface_to_aws_tgw",
		"gateway_name": gateway.GwName,
	}

	checkFunc := func(action, method, reason string, ret bool) error {
		if !ret {
			if strings.Contains(reason, "already enabled tgw interface") {
				return nil
			}
			return fmt.Errorf("rest API %s %s failed: %s", action, method, reason)
		}
		return nil
	}

	return c.PostAPI(form["action"], form, checkFunc)
}

func (c *Client) DetachTransitGWForHybrid(gateway *TransitVpc) error {
	form := map[string]string{
		"CID":          c.CID,
		"action":       "disable_transit_gateway_interface_to_aws_tgw",
		"gateway_name": gateway.GwName,
	}

	return c.PostAPI(form["action"], form, BasicCheck)
}

func (c *Client) EnableConnectedTransit(gateway *TransitVpc) error {
	form := map[string]string{
		"CID":          c.CID,
		"action":       "enable_connected_transit_on_gateway",
		"gateway_name": gateway.GwName,
	}

	return c.PostAPI(form["action"], form, BasicCheck)
}

func (c *Client) DisableConnectedTransit(gateway *TransitVpc) error {
	form := map[string]string{
		"CID":          c.CID,
		"action":       "disable_connected_transit_on_gateway",
		"gateway_name": gateway.GwName,
	}

	return c.PostAPI(form["action"], form, BasicCheck)
}

func (c *Client) EnableGatewayFireNetInterfaces(gateway *TransitVpc) error {
	form := map[string]string{
		"CID":          c.CID,
		"action":       "enable_gateway_firenet_interfaces",
		"gateway_name": gateway.GwName,
	}

	return c.PostAPI(form["action"], form, BasicCheck)
}

func (c *Client) DisableGatewayFireNetInterfaces(gateway *TransitVpc) error {
	form := map[string]string{
		"CID":     c.CID,
		"action":  "disable_gateway_firenet_interfaces",
		"gateway": gateway.GwName,
	}

	return c.PostAPI(form["action"], form, BasicCheck)
}

func (c *Client) EnableGatewayFireNetInterfacesWithGWLB(gateway *TransitVpc) error {
	data := map[string]string{
		"action":       "enable_gateway_firenet_interfaces",
		"CID":          c.CID,
		"gateway_name": gateway.GwName,
		"mode":         "gwlb",
	}
	return c.PostAPI(data["action"], data, BasicCheck)
}

func (c *Client) EnableAdvertiseTransitCidr(transitGw *TransitVpc) error {
	form := map[string]string{
		"CID":          c.CID,
		"action":       "enable_advertise_transit_cidr",
		"gateway_name": transitGw.GwName,
	}

	if transitGw.EnableAdvertiseTransitCidr {
		form["advertise_transit_cidr"] = "yes"
	} else {
		form["advertise_transit_cidr"] = "no"
	}

	return c.PostAPI(form["action"], form, BasicCheck)
}

func (c *Client) DisableAdvertiseTransitCidr(transitGw *TransitVpc) error {
	form := map[string]string{
		"CID":                    c.CID,
		"action":                 "disable_advertise_transit_cidr",
		"gateway_name":           transitGw.GwName,
		"advertise_transit_cidr": "no",
	}

	return c.PostAPI(form["action"], form, BasicCheck)
}

func (c *Client) SetBgpManualSpokeAdvertisedNetworks(transitGw *TransitVpc) error {
	form := map[string]string{
		"CID":                              c.CID,
		"action":                           "edit_aviatrix_transit_advanced_config",
		"subaction":                        "bgp_manual_spoke",
		"gateway_name":                     transitGw.GwName,
		"bgp_manual_spoke_advertise_cidrs": transitGw.BgpManualSpokeAdvertiseCidrs,
	}

	return c.PostAPI(form["action"], form, BasicCheck)
}

func (c *Client) EnableTransitLearnedCidrsApproval(gateway *TransitVpc) error {
	form := map[string]string{
		"CID":          c.CID,
		"action":       "enable_transit_learned_cidrs_approval",
		"gateway_name": gateway.GwName,
	}

	return c.PostAPI(form["action"], form, BasicCheck)
}

func (c *Client) DisableTransitLearnedCidrsApproval(gateway *TransitVpc) error {
	form := map[string]string{
		"CID":          c.CID,
		"action":       "disable_transit_learned_cidrs_approval",
		"gateway_name": gateway.GwName,
	}

	return c.PostAPI(form["action"], form, BasicCheck)
}

func (c *Client) UpdateTransitPendingApprovedCidrs(gateway *TransitVpc) error {
	form := map[string]string{
		"CID":                    c.CID,
		"action":                 "update_transit_pending_approved_cidrs",
		"gateway_name":           gateway.GwName,
		"approved_learned_cidrs": strings.Join(gateway.ApprovedLearnedCidrs, ","),
	}

	return c.PostAPI(form["action"], form, BasicCheck)
}

func (c *Client) SetBgpPollingTime(transitGateway *TransitVpc, newPollingTime string) error {
	action := "change_bgp_polling_time"
	return c.PostAPI(action, struct {
		CID         string `form:"CID"`
		Action      string `form:"action"`
		GatewayName string `form:"gateway_name"`
		PollingTime string `form:"bgp_polling_time"`
	}{
		CID:         c.CID,
		Action:      action,
		GatewayName: transitGateway.GwName,
		PollingTime: newPollingTime,
	}, BasicCheck)
}

func (c *Client) SetPrependASPath(transitGateway *TransitVpc, prependASPath []string) error {
	action, subaction := "edit_aviatrix_transit_advanced_config", "prepend_as_path"
	return c.PostAPI(action+"/"+subaction, struct {
		CID           string `form:"CID"`
		Action        string `form:"action"`
		Subaction     string `form:"subaction"`
		GatewayName   string `form:"gateway_name"`
		PrependASPath string `form:"bgp_prepend_as_path"`
	}{
		CID:           c.CID,
		Action:        action,
		Subaction:     subaction,
		GatewayName:   transitGateway.GwName,
		PrependASPath: strings.Join(prependASPath, " "),
	}, BasicCheck)
}

func (c *Client) SetLocalASNumber(transitGateway *TransitVpc, localASNumber string) error {
	action := "edit_transit_local_as_number"
	return c.PostAPI(action, struct {
		CID           string `form:"CID"`
		Action        string `form:"action"`
		GatewayName   string `form:"gateway_name"`
		LocalASNumber string `form:"local_as_num"`
	}{
		CID:           c.CID,
		Action:        action,
		GatewayName:   transitGateway.GwName,
		LocalASNumber: localASNumber,
	}, func(action, method, reason string, ret bool) error {
		if !ret {
			// Tried to set ASN to the same value, don't fail
			if strings.Contains(reason, "No change on transit gateway") {
				return nil
			}
			return fmt.Errorf("rest API %s %s failed: %s", action, method, reason)
		}
		return nil
	})
}

func (c *Client) SetBgpEcmp(transitGateway *TransitVpc, enabled bool) error {
	action := "enable_bgp_ecmp"
	if !enabled {
		action = "disable_bgp_ecmp"
	}
	return c.PostAPI(action, struct {
		CID         string `form:"CID"`
		Action      string `form:"action"`
		GatewayName string `form:"gateway_name"`
	}{
		CID:         c.CID,
		Action:      action,
		GatewayName: transitGateway.GwName,
	}, BasicCheck)
}

func (c *Client) GetTransitGatewayAdvancedConfig(transitGateway *TransitVpc) (*TransitGatewayAdvancedConfig, error) {
	form := map[string]string{
		"CID":                  c.CID,
		"action":               "list_aviatrix_transit_advanced_config",
		"transit_gateway_name": transitGateway.GwName,
	}

	var data TransitGatewayAdvancedConfigResp

	err := c.GetAPI(&data, form["action"], form, BasicCheck)
	if err != nil {
		return nil, err
	}

	prependASPathStrings := strings.Split(data.Results.PrependASPath, " ")
	var filteredStrings []string
	for _, v := range prependASPathStrings {
		if v != "" {
			filteredStrings = append(filteredStrings, v)
		}
	}

	var standbyConnections []StandbyConnection
	for k, v := range data.Results.ActiveStandbyStatus {
		gwType := "Primary"
		if strings.HasSuffix(v, "-hagw") {
			gwType = "HA"
		}

		standbyConnections = append(standbyConnections, StandbyConnection{
			ConnectionName:    k,
			ActiveGatewayType: gwType,
		})
	}

	return &TransitGatewayAdvancedConfig{
		BgpPollingTime:                    strconv.Itoa(data.Results.BgpPollingTime),
		PrependASPath:                     filteredStrings,
		LocalASNumber:                     data.Results.LocalASNumber,
		BgpEcmpEnabled:                    data.Results.BgpEcmpEnabled == "yes",
		ActiveStandbyEnabled:              data.Results.ActiveStandby == "yes",
		ActiveStandbyConnections:          standbyConnections,
		LearnedCIDRsApprovalMode:          data.Results.LearnedCIDRsApprovalMode,
		ConnectionLearnedCIDRApprovalInfo: data.Results.ConnectionLearnedCIDRApprovalInfo,
		TunnelAddrLocal:                   data.Results.TunnelAddrLocal,
		TunnelAddrLocalBackup:             data.Results.TunnelAddrLocalBackup,
		PeerVnetId:                        data.Results.PeerVnetId,
		BgpHoldTime:                       data.Results.BgpHoldTime,
		EnableSummarizeCidrToTgw:          data.Results.EnableSummarizeCidrToTgw == "yes",
		ApprovedLearnedCidrs:              data.Results.ApprovedLearnedCidrs,
	}, nil
}

func (c *Client) SetTransitLearnedCIDRsApprovalMode(gw *TransitVpc, mode string) error {
	data := map[string]string{
		"action":       "set_transit_learned_cidrs_approval_mode",
		"CID":          c.CID,
		"gateway_name": gw.GwName,
		"mode":         mode,
	}
	return c.PostAPI(data["action"], data, BasicCheck)
}

func (c *Client) EnableTransitConnectionLearnedCIDRApproval(gwName, connName string) error {
	data := map[string]string{
		"action":          "enable_transit_connection_learned_cidrs_approval",
		"CID":             c.CID,
		"gateway_name":    gwName,
		"connection_name": connName,
	}
	return c.PostAPI(data["action"], data, BasicCheck)
}

func (c *Client) DisableTransitConnectionLearnedCIDRApproval(gwName, connName string) error {
	data := map[string]string{
		"action":          "disable_transit_connection_learned_cidrs_approval",
		"CID":             c.CID,
		"gateway_name":    gwName,
		"connection_name": connName,
	}
	return c.PostAPI(data["action"], data, BasicCheck)
}

func (c *Client) UpdateTransitConnectionPendingApprovedCidrs(gwName, connName string, approvedCidrs []string) error {
	data := map[string]string{
		"action":                            "update_transit_connection_pending_approved_cidrs",
		"CID":                               c.CID,
		"gateway_name":                      gwName,
		"connection_name":                   connName,
		"connection_approved_learned_cidrs": strings.Join(approvedCidrs, ","),
	}
	return c.PostAPI(data["action"], data, BasicCheck)
}

func (c *Client) EditTransitConnectionBGPManualAdvertiseCIDRs(gwName, connName string, cidrs []string) error {
	data := map[string]string{
		"action":                                "edit_transit_connection_bgp_manual_advertise_cidrs",
		"CID":                                   c.CID,
		"gateway_name":                          gwName,
		"connection_name":                       connName,
		"connection_bgp_manual_advertise_cidrs": strings.Join(cidrs, ","),
	}
	return c.PostAPI(data["action"], data, BasicCheck)
}

func (c *Client) ChangeBgpHoldTime(gwName string, holdTime int) error {
	data := map[string]string{
		"action":        "change_bgp_hold_time",
		"gateway_name":  gwName,
		"bgp_hold_time": strconv.Itoa(holdTime),
		"CID":           c.CID,
	}
	return c.PostAPI(data["action"], data, BasicCheck)
}

func (c *Client) EnableSummarizeCidrToTgw(gwName string) error {
	data := map[string]string{
		"action":       "enable_transit_summarize_cidr_to_tgw",
		"gateway_name": gwName,
		"CID":          c.CID,
	}
	return c.PostAPI(data["action"], data, BasicCheck)
}

func (c *Client) DisableSummarizeCidrToTgw(gwName string) error {
	data := map[string]string{
		"action":       "disable_transit_summarize_cidr_to_tgw",
		"gateway_name": gwName,
		"CID":          c.CID,
	}
	return c.PostAPI(data["action"], data, BasicCheck)
}

func (c *Client) EnableMultitierTransit(gwName string) error {
	data := map[string]string{
		"action":       "enable_multitier_transit",
		"gateway_name": gwName,
		"CID":          c.CID,
	}
	return c.PostAPI(data["action"], data, BasicCheck)
}

func (c *Client) DisableMultitierTransit(gwName string) error {
	data := map[string]string{
		"action":       "disable_multitier_transit",
		"gateway_name": gwName,
		"CID":          c.CID,
	}
	return c.PostAPI(data["action"], data, BasicCheck)
}<|MERGE_RESOLUTION|>--- conflicted
+++ resolved
@@ -48,19 +48,11 @@
 	OobManagementSubnet          string `form:"oob_mgmt_subnet,omitempty"`
 	HAOobManagementSubnet        string
 	EnableSummarizeCidrToTgw     bool
-<<<<<<< HEAD
-	AvailabilityDomain           string `form:"availability_domain,omitempty"`
-	FaultDomain                  string `form:"fault_domain,omitempty"`
-	EnableSpotInstance           bool   `form:"spot_instance,omitempty"`
-	SpotPrice                    string `form:"spot_price,omitempty"`
-=======
-	StorageName                  string   `form:"storage_name,omitempty"`
 	AvailabilityDomain           string   `form:"availability_domain,omitempty"`
 	FaultDomain                  string   `form:"fault_domain,omitempty"`
 	EnableSpotInstance           bool     `form:"spot_instance,omitempty"`
 	SpotPrice                    string   `form:"spot_price,omitempty"`
 	ApprovedLearnedCidrs         []string `form:"approved_learned_cidrs"`
->>>>>>> 10cd9b4f
 }
 
 type TransitGatewayAdvancedConfig struct {
