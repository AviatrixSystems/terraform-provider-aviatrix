--- conflicted
+++ resolved
@@ -1,6 +1,3 @@
-<<<<<<< HEAD
-## 3.0.1 (Unreleased)
-=======
 ## 3.0.2 (March 07, 2023)
 ### Notes:
 - Supported Controller version: **UserConnect-7.0.1577**
@@ -24,7 +21,6 @@
 
 
 ## 3.0.1 (January 09, 2023)
->>>>>>> 38548228
 ### Notes:
 - Supported Controller version: **UserConnect-7.0.1373**
 - Supported Terraform version: **v1.x**
@@ -122,8 +118,6 @@
 8. Deprecated **aviatrix_trans_peer** and it will be removed in Aviatrix provider 3.0.1
 
 
-<<<<<<< HEAD
-=======
 ## 2.24.3 (Unreleased)
 ### Notes:
 - Supported Controller version: **UserConnect-6.9.349**
@@ -140,7 +134,6 @@
 1. Added support of "datadoghq.com" for ``site`` in **aviatrix_datadog_agent**
 
 
->>>>>>> 38548228
 ## 2.24.2 (January 06, 2023)
 ### Notes:
 - Supported Controller version: **UserConnect-6.9.282**
@@ -193,8 +186,6 @@
 4. Fixed issue where creating FQDN gateway with ``fqdn_lan_interface`` causes replacement
 
 
-<<<<<<< HEAD
-=======
 ## 2.23.5 (March 14, 2023)
 ### Notes:
 - Supported Controller version: **UserConnect-6.8.1509**
@@ -217,7 +208,6 @@
 1. Fixed issue where creating multiple **aviatrix_trans_peer** between the same gateways with different ``reachable_cidrs`` errors out
 
 
->>>>>>> 38548228
 ## 2.23.3 (January 06, 2023)
 ### Notes:
 - Supported Controller version: **UserConnect-6.8.1455**
