--- conflicted
+++ resolved
@@ -90,11 +90,8 @@
 | aviatrix_device_interface_config	   | SKIP_DEVICE_INTERFACE_CONFIG	    | CLOUDN_DEVICE_NAME                                                             |
 | aviatrix_datadog_agent               | SKIP_DATADOG_AGENT                 | datadog_api_key                                                                |
 | aviatrix_edge_caag                   | SKIP_EDGE_CAAG                     | N/A                                                                            |
-<<<<<<< HEAD
+| aviatrix_edge_spoke                  | SKIP_EDGE_SPOKE                    | N/A                                                                            |
 | aviatrix_edge_spoke_transit_attachment | SKIP_EDGE_SPOKE_TRANSIT_ATTACHMENT | EDGE_SPOKE_NAME                                                              |
-=======
-| aviatrix_edge_spoke                  | SKIP_EDGE_SPOKE                    | N/A                                                                            |
->>>>>>> baf5d2cb
 | aviatrix_filebeat_forwarder          | SKIP_FILEBEAT_FORWARDER            | N/A                                                                            |
 | aviatrix_firenet                     | SKIP_FIRENET                       | aviatrix_account + AWS_REGION, Palo Alto VM series                             |
 | aviatrix_firewall                    | SKIP_FIREWALL                      | aviatrix_gateway                                                               |
