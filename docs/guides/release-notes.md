---
layout: "aviatrix"
page_title: "Release Notes"
description: |-
  The Aviatrix provider Release Notes
---

# Aviatrix Provider: Release Notes

## USAGE:
Track all Aviatrix Terraform provider's releases. New resources, features, and bug fixes will be tracked here.

---

<<<<<<< HEAD
``Last updated: R3.0.1 (UserConnect-7.0.1373)``
=======
``Last updated: R2.23.4 (UserConnect-6.8.1483)``
>>>>>>> 1370e4ca


---

## 3.0.1
### Notes:
- Release date: **(9 Jan 2023)**
- Supported Controller version: **UserConnect-7.0.1373**
- Supported Terraform version: **v1.x**

### Features:
#### Site2Cloud
1. Implemented support for remote identification using empty string in the following resources:
    - **aviatrix_site2cloud**
    - **aviatrix_spoke_external_device_conn**
    - **aviatrix_transit_external_device_conn**

### Bug Fixes:
1. Fixed issue where FQDN tag's ``source_ip_list`` requires executing terraform apply twice for more than 2 gateways
2. Fixed issue where ``eip`` is not valid for creating Azure **aviatrix_spoke_ha_gateway**

### Deprecations
1. The following resource is removed:
    - **aviatrix_transit_cloudn_conn**


## 3.0.0
### Notes:
- Release date: **(8 Dec 2022)**
- Supported Controller version: **UserConnect-7.0**
- Supported Terraform version: **v1.x**

### Features:
#### Multi-Cloud Transit:
1. Implemented a new resource to support Edge CSP:
   - **aviatrix_edge_csp**
2. Implemented a new resource to support Centralized Transit FireNet:
   - **aviatrix_centralized_transit_firenet**
3. Implemented a new data source to get the list of Spoke Gateways:
   - **aviatrix_spoke_gateways**
4. Implemented support for Gateway Group:
   Please check [here](https://registry.terraform.io/providers/AviatrixSystems/aviatrix/latest/docs/guides/introduction_to_gateway_group) for more information:
   - New resource: **aviatrix_spoke_ha_gateway**
   - New attributes in **aviatrix_spoke_gateway**:
      - ``manage_ha_gateway``
5. Implemented a new resource to support configuring Distributed Firewalling:
   - **aviatrix_distributed_firewalling_config**
6. Implemented a new resource to support Distributed Firewalling Intra VPC:
   - **aviatrix_distributed_firewalling_intra_vpc**

#### Security
1. Implemented a new resource to support configuring FQDN Global settings:
   - **aviatrix_fqdn_global_config**

### Enhancements:
1. Updated ``transit_gateway_name`` to be an optional attribute in **aviatrix_segmentation_network_domain_association**
2. Removed validation for controller IP address during import in **aviatrix_controller_security_group_management_config**
3. Renamed **aviatrix_app_domain** to **aviatrix_smart_group**
4. Renamed **aviatrix_microseg_policy_list** to **aviatrix_distributed_firewalling_policy_list**
5. Added API key for server and client authentication

### Bug Fixes:
1. Fixed issue where configuring large number of policies errors out in **aviatrix_gateway_dnat**
2. Fixed issue where delta shows on ``region`` when same ``region`` is provided in different formats
3. Fixed issue where ``rx_queue_size`` does not apply on HA in **aviatrix_gateway**, **aviatrix_spoke_gateway** and **aviatrix_transit_gateway**
4. Fixed issue where route table list is missing in state file while importing **aviatrix_aws_peering**
5. Fixed issue where HA creation does not use the right CMK for volume encryption when CMK is provided in **aviatrix_spoke_gateway** and **aviatrix_transit_gateway**

### Deprecations
1. The following resources are removed:
   - **aviatrix_arm_peer**
   - **aviatrix_aws_tgw_security_domain**
   - **aviatrix_aws_tgw_security_domain_connection**
   - **aviatrix_edge_caag**
   - **aviatrix_segmentation_security_domain**
   - **aviatrix_segmentation_security_domain_association**
   - **aviatrix_segmentation_security_domain_connection_policy**
   - **aviatrix_spoke_vpc**
   - **aviatrix_transit_vpc**
2. Removed support for the attribute ``sync_to_ha`` from the following resources:
   - **aviatrix_gateway_snat**
   - **aviatrix_gateway_dnat**
3. Removed support for the attribute ``tag_list`` from the following resources and their respective data sources:
   - **aviatrix_gateway**
   - **aviatrix_spoke_gateway**
   - **aviatrix_transit_gateway**
4. Removed support for ``manage_transit_gateway_attachment`` and ``transit_gw`` from the resource **aviatrix_spoke_gateway**
5. Removed support for managing in-line firewall instance associations by removing the following attributes from the resource **aviatrix_firenet** and its respective data source:
   - ``manage_firewall_instance_association`` (from the resource)
   - ``firewall_instance_association`` (from both)
6. Removed support for managing in-line TGW network domains, VPC attachments and transit gateway attachments by removing the following attributes from the resource **aviatrix_aws_tgw**:
   - ``manage_security_domain``
   - ``security_domains``
   - ``manage_vpc_attachment``
   - ``attached_vpc``
   - ``manage_transit_gateway_attachment``
   - ``attached_transit_gateway``
7. Removed support for the attribute ``security_domain_name`` from the following resources:
   - **aviatrix_aws_tgw_connect**
   - **aviatrix_aws_tgw_directconnect**
   - **aviatrix_aws_tgw_vpc_attachment**
8. Deprecated **aviatrix_trans_peer** and it will be removed in Aviatrix provider 3.0.1


## 2.24.2
### Notes:
- Release date: **(6 Jan 2023)**
- Supported Controller version: **UserConnect-6.9.282**
- Supported Terraform version: **v1.x**

### Features:
#### Site2Cloud
1. Implemented support for remote identification using empty string in the following resources:
    - **aviatrix_site2cloud**
    - **aviatrix_spoke_external_device_conn**
    - **aviatrix_transit_external_device_conn**

### Bug Fixes:
1. Fixed issue where FQDN tag's ``source_ip_list`` requires executing terraform apply twice for more than 2 gateways


## 2.24.1
### Notes:
- Release date: **(30 Sep 2022)**
- Supported Controller version: **UserConnect-6.9.161**
- Supported Terraform version: **v1.x**

### Features:
#### Site2Cloud
1. Implemented support for Certificate-based HA Gateway Remote Identifier for Site2Cloud VPN:
    - New attributes in **aviatrix_site2cloud**:
        - ``backup_remote_identifier``

### Bug Fixes:
1. Fixed issue where route-based Single IP HA tunnel S2C creation fails for **aviatrix_site2cloud**


## 2.24.0
### Notes:
- Release date: **(9 Sep 2022)**
- Supported Controller version: **UserConnect-6.9**
- Supported Terraform version: **v1.x**

### Features:
#### Multi-Cloud Transit:
1. Implemented support for exposing BGP LAN interface info on transit in Azure via ``bgp_lan_ip_list`` and ``ha_bgp_lan_ip_list``
2. Implemented support for multiple disjoint port ranges for **aviatrix_microseg_policy_list**

### Enhancements:
1. Added support for updating ``bgp_md5_key`` and ``backup_bgp_md5_key`` for **aviatrix_spoke_external_device_conn** and **aviatrix_transit_external_device_conn**
2. Optimized the read operation for **aviatrix_transit_firenet_policy**

### Bug Fixes:
1. Fixed issue where NAT config has ordering issues that would cause refresh problems for **aviatrix_gateway_dnat** and **aviatrix_gateway_snat**
2. Fixed issue where provider crashes for private mode config
3. Fixed issue where exported SNAT/DNAT interface shows tunnel ID when using Transit connection or route-based S2C
4. Fixed issue where creating FQDN gateway with ``fqdn_lan_interface`` causes replacement


<<<<<<< HEAD
=======
## 2.23.4
### Notes:
- Release date: **(2 Feb 2023)**
- Supported Controller version: **UserConnect-6.8.1483**
- Supported Terraform version: **v1.x**

### Bug Fixes:
1. Fixed issue where creating multiple **aviatrix_trans_peer** between the same gateways with different ``reachable_cidrs`` errors out


>>>>>>> 1370e4ca
## 2.23.3
### Notes:
- Release date: **(6 Jan 2023)**
- Supported Controller version: **UserConnect-6.8.1455**
- Supported Terraform version: **v1.x**

### Features:
#### Site2Cloud
1. Implemented support for remote identification using empty string in the following resources:
    - **aviatrix_site2cloud**
    - **aviatrix_spoke_external_device_conn**
    - **aviatrix_transit_external_device_conn**

### Bug Fixes:
1. Fixed issue where FQDN tag's ``source_ip_list`` requires executing terraform apply twice for more than 2 gateways


## 2.23.2
### Notes:
- Release date: **(30 Sep 2022)**
- Supported Controller version: **UserConnect-6.8.1342**
- Supported Terraform version: **v1.x**

### Features:
#### Site2Cloud
1. Implemented support for Certificate-based HA Gateway Remote Identifier for Site2Cloud VPN:
   - New attributes in **aviatrix_site2cloud**:
     - ``backup_remote_identifier``

### Bug Fixes:
1. Fixed issue where route-based Single IP HA tunnel S2C creation fails for **aviatrix_site2cloud**


## 2.23.1
### Notes:
- Release date: **(12 Sep 2022)**
- Supported Controller version: **UserConnect-6.8.1311**
- Supported Terraform version: **v1.x**

### Features:
#### Multi-Cloud Transit:
1. Implemented support for exposing BGP LAN interface info on transit in Azure via ``bgp_lan_ip_list`` and ``ha_bgp_lan_ip_list``
2. Implemented support for multiple disjoint port ranges for **aviatrix_microseg_policy_list**

### Enhancements:
1. Added support for updating ``bgp_md5_key`` and ``backup_bgp_md5_key`` for **aviatrix_spoke_external_device_conn** and **aviatrix_transit_external_device_conn**
2. Optimized the read operation for **aviatrix_transit_firenet_policy**

### Bug Fixes:
1. Fixed issue where NAT config has ordering issues that would cause refresh problems for **aviatrix_gateway_dnat** and **aviatrix_gateway_snat**
2. Fixed issue where provider crashes for private mode config
3. Fixed issue where exported SNAT/DNAT interface shows tunnel ID when using Transit connection or route-based S2C
4. Fixed issue where creating FQDN gateway with ``fqdn_lan_interface`` causes replacement


## 2.23.0
### Notes:
- Release date: **(9 Aug 2022)**
- Supported Controller version: **UserConnect-6.8**
- Supported Terraform version: **v1.x**

### Features:
#### Provider:
1. Implemented support to ignore changes in selected tag keys across all resources on the provider-level:
  - New configuration block ``ignore_tags {}`` with the following options:
    - ``keys``
    - ``key_prefixes`` 

#### Multi-Cloud Transit:
1. Implemented support for Private Mode:
  - New attributes in **aviatrix_spoke_gateway** and **aviatrix_transit_gateway**:
    - ``private_mode_lb_vpc_id``
    - ``private_mode_subnet_zone``
    - ``ha_private_mode_subnet_zone``
  - New attribute in **aviatrix_vpc**:
    - ``private_mode_subnets``
  - New resources:
    - **aviatrix_controller_private_mode_config**
    - **aviatrix_private_mode_lb**
    - **aviatrix_private_mode_multicloud_endpoint**
2. Implemented a new resource to support Edge as a Spoke:
  - **aviatrix_edge_spoke**
3. Implemented a new resource to support attaching Edge as a Spoke to Transit Gateway:
  - **aviatrix_edge_spoke_transit_attachment**
4. Implemented a new resource to support Edge as a Spoke External Device Connection:
  - **aviatrix_edge_spoke_external_device_conn**
5. Implemented support for connection based AS path prepend for BGP Spoke Transit attachment in **aviatrix_spoke_transit_attachment** with the following new attributes:
  - ``spoke_prepend_as_path``
  - ``transit_prepend_as_path``
6. Implemented support for creating multiple BGP over LAN interfaces in **aviatrix_transit_gateway** for Azure with the following new attribute:
  - ``bgp_lan_interfaces_count``

#### Security
1. Implemented support for order of rules and rule addition to any place in **aviatrix_firewall_policy** with the following new attribute:
  - ``position``

#### Settings
1. Implemented a new resource to support CoPilot Security Group Management:
  - **aviatrix_copilot_security_group_management_config**

#### Site2Cloud
1. Implemented support for Certificate based Authentication for Site2Cloud VPN:
  - New attributes in **aviatrix_site2cloud**:
    - ``auth_type``
    - ``ca_cert_tag_name``
    - ``remote_identifier``
  - New resource:
    - **aviatrix_site2cloud_ca_cert_tag**

#### TGW Orchestrator
1. Implemented support for setting AWS TGW inspection mode in **aviatrix_aws_tgw** with the following new attribute:
  - ``inspection_mode``

### Enhancements:
1. Increased maximum number of policies allowed for **aviatrix_dnat** and **aviatrix_snat**
2. Removed ``fail_close_enabled`` from **aviatrix_firenet**. ``fail_close_enabled`` will automatically be true for all **aviatrix_firenet** for R2.23.0+
3. Updated ``account_name`` to ForceNew in **aviatrix_account**
4. Added support for ``insane_mode`` for **aviatrix_gateway**, **aviatrix_spoke_gateway**, and **aviatrix_transit_gateway** for Azure China

### Bug Fixes:
1. Fixed issue where duplicate **aviatrix_account** resources would be set into state even after giving an error
2. Fixed issue where ``username`` could not be specified with ``private_key_file`` in **aviatrix_firenet_vendor_integration**
3. Fixed issue where setting ``custom_algorithms`` to true would still use default values, causing tunnel replacement in **aviatrix_transit_external_device_conn**


## 2.22.4
### Notes:
- Release date: **(20 Sep 2022)** 
- Supported Controller version: **UserConnect-6.7.1480**
- Supported Terraform version: **v1.x**

### Enhancements:
1. Optimized the read operation for **aviatrix_transit_firenet_policy**

### Bug Fixes:
1. Fixed issue where NAT config has ordering issues that would cause refresh problems for **aviatrix_gateway_dnat** and **aviatrix_gateway_snat**


## 2.22.3
### Notes:
- Release date: **(2 Aug 2022)**
- Supported Controller version: **UserConnect-6.7.1376**
- Supported Terraform version: **v1.x**

### Features:
#### Multi-Cloud Transit:
1. Implemented support for creating one HPE tunnel per instance size in **aviatrix_spoke_transit_attachment** and **aviatrix_transit_gateway_peering**:
  - ``enable_max_performance``


## 2.22.2
### Notes:
- Release date: **(20 Jul 2022)**
- Supported Controller version: **UserConnect-6.7.1324**
- Supported Terraform version: **v1.x**

### Features:
#### Multi-Cloud Transit:
1. Implemented support for enabling/disabling Jumbo Frames on GRE tunnels under BGP connections in **aviatrix_transit_external_device_conn**:
  - ``enable_jumbo_frame``

### Enhancements:
1. Added duplicate rules check and removed deprecation message for ``domain_names`` in **aviatrix_fqdn** to continue support in-line tag rules and the standalone **aviatrix_fqdn_tag_rule** resource
2. Added duplicate rules check and removed deprecation message for ``policy`` in **aviatrix_firewall** to continue support in-line policy rules and the standalone **aviatrix_firewall_policy** resource

### Bug Fixes:
1. Fixed issue where adding more custom SNAT policy rules to ``snat_policy`` after creation on policy-based S2C fails
2. Fixed issue where editing FQDN default policy from allow-all to deny-all errors out
3. Fixed issue where importing invalid ID crashes plugin for **aviatrix_firewall_policy**


## 2.22.1
### Notes:
- Release date: **(10 Jun 2022)**
- Supported Controller version: **UserConnect-6.7.1319**
- Supported Terraform version: **v1.x**

### Features:
#### Multi-Cloud Transit:
1. Implemented support for enabling preserve AS path when advertising manual summary CIDRs in **aviatrix_spoke_gateway** and **aviatrix_transit_gateway**:
  - ``enable_preserve_as_path``
2. Implemented new resources to support micro-segmentation:
  - **aviatrix_app_domain**
  - **aviatrix_microseg_policy_list**

#### Settings
1. Implemented a new resource to support setting email configs for critical alerts and security events:
  - **aviatrix_controller_email_config**

### Enhancements:
1. Added support for "ANY" protocol for micro-segmentation policies in **aviatrix_microseg_policy_list**

### Bug Fixes:
1. Fixed issue where Terraform tries to disable the certificates when uploading renewed certificates
2. Fixed issue where destroying app domains created with Terraform errors out


## 2.22.0
### Notes:
- Release date: **(9 May 2022)**
- Supported Controller version: **UserConnect-6.7**
- Supported Terraform version: **v1.x**

### Features:
#### Gateway
1. Implemented support for setting rx queue size in **aviatrix_gateway**, **aviatrix_spoke_gateway** and **aviatrix_transit_gateway** with the following new attribute:
  - ``rx_queue_size``

#### Multi-Cloud Transit:
1. Implemented support for modifying BGP connection's MD5 signature in **aviatrix_spoke_external_device_conn** and **aviatrix_transit_external_device_conn**:
  - ``bgp_md5_key``
  - ``backup_bgp_md5_key``

#### CloudN
1. Implemented a new resource to support Edge as a CaaG:
  - **aviatrix_edge_caag**
2. Implemented a new data source to get the list of device WAN interfaces:
  - **aviatrix_device_interfaces**

### Enhancements:
1. Implemented new resources to support the renaming from security domain to network domain. Resources and attributes whose name include "security_domain" will be deprecated in future releases.
Please follow the guide [here](https://registry.terraform.io/providers/AviatrixSystems/aviatrix/latest/docs/guides/migrating_from_security_domain_to_network_domain) for migration:
  - **aviatrix_aws_tgw_network_domain**
  - **aviatrix_segmentation_network_domain**
  - **aviatrix_segmentation_network_domain_association**
  - **aviatrix_segmentation_network_domain_connection_policy**
2. Renamed the attribute ``security_domain_name`` to ``network_domain_name`` in resources **aviatrix_aws_tgw_connect**, **aviatrix_aws_tgw_directconnect** and **aviatrix_aws_tgw_vpc_attachment**
to support the renaming from security domain to network domain. Resources and attributes whose name includes security domain will be deprecated in future releases.
Please follow the guide [here](https://registry.terraform.io/providers/AviatrixSystems/aviatrix/latest/docs/guides/migrating_from_security_domain_to_network_domain) for migration
3. Updated the ``vpc_id`` attribute for **aviatrix_gateway**, **aviatrix_spoke_gateway**, **aviatrix_transit_gateway** and **aviatrix_vpc** created in GCP to include the project id:
  - New format: ``"<vpc_name>~-~<project_id>"``
4. Added support for ``insane_mode`` for **aviatrix_gateway**, **aviatrix_spoke_gateway**, and **aviatrix_transit_gateway** created in AWS China
5. Sorted the lists of ``firewall_image_version`` and ``firewall_size`` in data source **aviatrix_firewall_instance_images**

### Bug Fixes:
1. Fixed issue where the forced replacement of the resource **aviatrix_cloudn_registration** errors out
2. Fixed issue where the creation of the resource **aviatrix_aws_tgw_vpc_attachment** errors out
3. Fixed issue where ``interface`` attribute in **aviatrix_snat** and **aviatrix_dnat** ``policy`` could not be set when using policy-based connections
4. Fixed issue with **aviatrix_transit_gateway_peering** creation when using gateways that do not exist

### Preview Features:
1. Implemented new resources to support micro-segmentation:
  - **aviatrix_app_domain**
  - **aviatrix_microseg_policy_list**

### Deprecations
1. Deprecated support for CloudWAN. The following resources are removed:
  - **aviatrix_device_registration**
  - **aviatrix_device_tag**
  - **aviatrix_device_transit_gateway_attachment**
  - **aviatrix_device_aws_tgw_attachment**
  - **aviatrix_device_virtual_wan_attachment**
2. Removed support for the following attributes from the resource **aviatrix_cloudn_transit_gateway_attachment**:
  - ``enable_dead_peer_detection``
  - ``enable_learned_cidrs_approval``
  - ``approved_cidrs``


## 2.21.2
### Notes:
- Release date: **(31 Mar 2022)**
- Supported Controller version: **UserConnect-6.6.5544**
- Supported Terraform version: **v1.x**

### Features:
#### Multi-Cloud Transit:
1. Implemented support for S2C RX steering toggle with a new attribute for **aviatrix_transit_gateway**
  - ``enable_s2c_rx_balancing``

### Enhancements:
1. Updated the ``vpc_id`` attribute for **aviatrix_gateway**, **aviatrix_spoke_gateway** and **aviatrix_transit_gateway** created in OCI to use the VCN OCID.
2. Implemented support for uploading certificate content with the following new attributes in resource **aviatrix_controller_config**:
  - ``ca_certificate_file``
  - ``server_public_certificate_file``
  - ``server_private_key_file``

### Bug Fixes:
1. Fixed issue where the ``peering_ha_zone`` attribute in **aviatrix_gateway** would not be set to the correct value


## 2.21.1
### Notes:
- Release date: **(28 Feb 2022)**
- Supported Controller version: **UserConnect-6.6.5404**
- Supported Terraform version: **v1.x**

### Features:
#### Multi-Cloud Transit:
1. Implemented a new resource and a new data source to support the Azure subnet inspection feature:
  - new resource: **aviatrix_spoke_gateway_subnet_group**
  - new data source: **aviatrix_spoke_gateway_inspection_subnets**
2. Implemented support for Active-Standby behavior backward compatibility with a new attribute for **aviatrix_spoke_gateway** and **aviatrix_transit_gateway**:
  - ``enable_active_standby_preemptive``
3. Implemented support for disabling route propagation on BGP Spoke to attached Transit Gateway with a new attribute for **aviatrix_spoke_gateway**:
  - ``disable_route_propagation``
4. Implemented support for BGP MD5 Authentication with the following new attributes in **aviatrix_spoke_external_device_conn** and **aviatrix_transit_external_device_conn**:
  - ``bgp_md5_key``
  - ``backup_bgp_md5_key``
5. Renamed RBAC CloudWAN "all_cloudwan_write" to "all_cloudn_write" for ``permission_name`` in **aviatrix_rbac_group_permission_attachment**

### Enhancements:
1. Implemented a new data source to output Firewall Instance Images information:
  - **aviatrix_firewall_instance_images**
2. Updated attributes in data sources for **aviatrix_gateway**, **aviatrix_spoke_gateway** and **aviatrix_transit_gateway**
3. Made asynchronous calls to the API with constant polling for updates in order to prevent timeouts in those requests for some long-running HTTP requests
4. Added support for "NULL-ENCR" for ``phase_2_encryption`` in **aviatrix_transit_external_device_conn**
5. Extended GCM encryption in IPSec for **aviatrix_site2cloud**, **aviatrix_spoke_external_device_conn** and **aviatrix_transit_external_device_conn**:
  - Added support for "AES-128-GCM-64", "AES-128-GCM-96", "AES-128-GCM-128", "AES-256-GCM-64", "AES-256-GCM-96" and "AES-256-GCM-128" in ``phase_1_encryption``
  - Added support for "AES-256-GCM-64", "AES-256-GCM-96" and "AES-256-GCM-128" in ``phase_2_encryption``

### Bug Fixes:
1. Fixed issue where importing a resource with "symmetric" ID causes force replacement in **aviatrix_aws_tgw_peering** and **aviatrix_aws_tgw_peering_domain_conn**
2. Fixed issue where setting ``enable_public_subnet_filtering`` attribute in **aviatrix_gateway** would prevent ``tags`` from being set during creation
3. Fixed issue where ``terraform plan`` shows diff when creating a GCP transit with LAN interface without HA
4. Fixed issue where Aviatrix Terraform provider fails to upgrade controller from a version lower than latest, when target_version is set to "latest"


## 2.21.0
### Notes:
- Release date: **(23 Jan 2022)**
- Supported Controller version: **UserConnect-6.6**
- Supported Terraform version: **v1.x**

### Features:
#### Provider
1. Implemented support for SSL certificate verification with the following new attributes in provider:
  - ``verify_ssl_certificate``
  - ``path_to_ca_certificate``

#### Gateway
1. Implemented support to enable the feature to apply route entries into cloud platform routing table when using source NAT by adding the following attribute for **aviatrix_gateway_snat**:
  - ``apply_route_entry``

#### Multi-Cloud Transit:
1. Implemented a new resource to support registering a managed CloudN device to the controller:
  - **aviatrix_cloudn_registration**
2. Implemented a new resource to support connecting a standalone CloudN device to an **aviatrix_transit_gateway**:
  - **aviatrix_cloudn_transit_conn**
3. Implemented support for AWSChina in **aviatrix_firewall_instance**
4. Implemented support for BGP Prepending AS-PATH with the following new attribute for **aviatrix_transit_gateway_attachment**:
  - ``prepend_as_path``
5. Implemented support for BGP over LAN for GCP:
  - New attributes in **aviatrix_transit_gateway**:
    - ``bgp_lan_interfaces``
    - ``ha_bgp_lan_interfaces``
    - ``bgp_lan_ip_list``
    - ``ha_bgp_lan_ip_list``
  - New attribute in **aviatrix_transit_external_device_conn**
    - ``enable_bgp_lan_activemesh``
6. Implemented support for BGP over LAN on Spoke:
  - New attributes in **aviatrix_spoke_gateway**
    - ``enable_bgp``
    - ``spoke_bgp_manual_advertise_cidrs``
    - ``bgp_ecmp``
    - ``enable_active_standby``
    - ``prepend_as_path``
    - ``bgp_polling_time``
    - ``bgp_hold_time``
    - ``enable_learned_cidrs_approval``
    - ``learned_cidrs_approval_mode``
    - ``approved_learned_cidrs``
    - ``local_as_number``
  - New resource
    - **aviatrix_spoke_external_device_conn**
7. Implemented support for updating approved learned CIDRs with the following new attribute for **aviatrix_transit_gateway** :
  - ``approved_learned_cidrs``
8. Implemented support for BGP over LAN for GCP in **aviatrix_transit_external_device_conn**

### Enhancements:
1. Added support for updating ``remote_subnet`` in **aviatrix_transit_external_device_conn**
2. Updated ``key_name`` to a sensitive attribute in **aviatrix_firewall_instance**
3. Added retry when creating the following resources fails due to HA Transit is not up:
  - **aviatrix_transit_external_device_conn**
  - **aviatrix_vgw_conn**
4. Added support for scaling up to 64 netmap CIDRs in **aviatrix_site2cloud**

### Bug Fixes:
1. Fixed issue where ``bgp_manual_spoke_advertise_cidrs`` attribute in **aviatrix_transit_gateway** would have incorrect values when using **aviatrix_gateway_snat**
2. Removed the default value for ``interface`` attribute in **aviatrix_gateway_snat**
3. Fixed issue where the spaces in ``remote_subnet`` cause force replacement in **aviatrix_transit_external_device_conn**
4. Fixed issue where ``phase1_remote_identifier`` is set to two IP addresses when ``remote_gateway_ip`` and ``backup_remote_gateway_ip`` are with the same value
5. Fixed issue where ``active_active_ha`` causes diff when ActiveActive HA is enabled by default in some cases in **aviatrix_site2cloud**
6. Fixed issue where Terraform scripts with empty content is exported for **aviatrix_controller_cert_domain_config**, **aviatrix_controller_email_exception_notification_config** and **aviatrix_splunk_logging**
7. Fixed issue where an EOF error is returned when deleting transit HA gateway
8. Fixed issue where a service unavailable error may return when upgrading controller
9. Fixed issue where deleting HA with insane mode enabled returns error in **aviatrix_gateway**, **aviatrix_spoke_gateway** and **aviatrix_transit_gateway**

### Deprecations
1. Removed support for ``storage_name`` attribute from **aviatrix_gateway**, **aviatrix_spoke_gateway** and **aviatrix_transit_gateway** in AzureChina
2. Removed support for Non-ActiveMesh features from **aviatrix_spoke_gateway** and **aviatrix_transit_gateway**


## 2.20.3
### Notes:
- Release date: **(22 Nov 2021)**
- Supported Controller version: **UserConnect-6.5.2721**
- Supported Terraform version: **v1.x**

#### Multi-Cloud Transit
1. Implemented support for Transit FireNet for AWSChina

### Bug Fixes:
1. Fixed issue where Terraform Plan shows diff for a use case of **aviatrix_transit_external_device_conn** when controller is upgraded from 6.5.c- to 6.5.c+


## 2.20.2
### Notes:
- Release date: **(15 Nov 2021)**)
- Supported Controller version: **UserConnect-6.5.2608**
- Supported Terraform version: **v1.x**

### Bug Fixes:
1. Fixed issue where upgrading Controller using **aviatrix_controller_config** fails due to async action


## 2.20.1
### Notes:
- Release date: **(28 Oct 2021)**
- Supported Controller version: **UserConnect-6.5.2608**
- Supported Terraform version: **v1.x**

### Features:
#### Firewall Network
1. Implemented support for AzureGov cloud in **aviatrix_firewall_instance**

### Enhancements:
1. Added more validity checks for advanced option attributes in **aviatrix_transit_gateway_peering**
2. Added new standalone resource **aviatrix_controller_security_group_management_config** to configure Controller's Security Group Management settings

### Bug Fixes:
1. Fixed issue where ``phase1_remote_identifier`` would always be unset when two IP addressed are used for ``remote_gateway_ip`` in **aviatrix_transit_external_device_conn**
2. Fixed issue where OCI cloud **aviatrix_firewall_instance**s couldn't be launched with CheckPoint images
3. Fixed issue where refreshing **aviatrix_cloudn_transit_gateway_attachment** state would fail if attachment is deleted from UI
4. Fixed issue where refreshing **aviatrix_vgw_conn** state would fail it connection is deleted from UI

### Deprecations:
1. Deprecated ``enable_active_mesh`` in **aviatrix_spoke_gateway** and **aviatrix_transit_gateway**
  - Non-ActiveMesh features will be removed in Aviatrix provider v2.21.0. Please follow the guide [here](https://registry.terraform.io/providers/AviatrixSystems/aviatrix/latest/docs/guides/migrating_to_active_mesh_transit_network) to migrate from Classic Aviatrix Encrypted Transit Network to Aviatrix ActiveMesh Transit Network
2. Deprecated ``sg_management_account_name`` and ``security_group_management`` in **aviatrix_controller_config**
  - Please remove the attributes from this resource, perform a refresh, and use the new **aviatrix_controller_security_group_management_config** resource to configure the Controller's Security Group Management settings


## 2.20.0
### Notes:
- Release date: **(17 Jul 2021)**
- Supported Controller version: **UserConnect-6.5**
- Supported Terraform version: **v1.x**

### Features:
#### Gateway
1. Implemented support for Selective Gateway Upgrade in **aviatrix_gateway** with the following new attributes:
  - ``software_version``
  - ``peering_ha_software_version``
  - ``image_version``
  - ``peering_ha_image_version``
2. Implemented new data source **aviatrix_gateway_image**
3. Implemented support for preallocated IP for Azure in **aviatrix_gateway** with the following attributes:
  - ``eip``
  - ``peering_ha_eip``
  - ``azure_eip_name_resource_group``
  - ``peering_ha_azure_eip_name_resource_group``
4. Implemented support for preallocated IP for OCI in **aviatrix_gateway** by updating the following attributes:
  - ``eip``
  - ``peering_ha_eip``

#### Multi-Cloud Transit
1. Implemented support for Selective Gateway Upgrade in **aviatrix_spoke_gateway** and **aviatrix_transit_gateway** with the following new attributes:
  - ``software_version``
  - ``ha_software_version``
  - ``image_version``
  - ``ha_image_version``
2. Implemented support for preallocated IP for Azure in **aviatrix_spoke_gateway** and **aviatrix_transit_gateway** with the following attributes:
  - ``eip``
  - ``ha_eip``
  - ``azure_eip_name_resource_group``
  - ``ha_azure_eip_name_resource_group``
3. Implemented support for preallocated IP for OCI in **aviatrix_spoke_gateway** and **aviatrix_transit_gateway** by updating the following attributes:
  - ``eip``
  - ``ha_eip``
4. Updated the format for ``remote_vpc_name`` in **aviatrix_transit_external_device_conn** for BGP over LAN connections to "<vnet_name>:<vnet_resource_group>:<subscription_id>"

#### CloudWAN
1. Implemented support for Selective Gateway Upgrade in **aviatrix_device_registration** when used for CloudN as a Gateway with the following new attributes:
  - ``software_version``
  - ``is_caag``

#### Useful Tools
1. Implemented cross-subscription support for **aviatrix_vpc** for Azure by updating ``vpc_id`` to the new following 3-tuple format: "<vnet-name>:<resource-group-name>:<GUID>"

#### Settings
1. Implemented support for Selective Gateway Upgrade in **aviatrix_controller_config** with the following new attributes:
  - ``manage_gateway_upgrades``
  - ``current_version``
  - ``previous_version``


### Enhancements:
1. Improved refresh performance of **aviatrix_firenet_firewall_manager** resource and data source
2. Added ``vpn_tunnel_data`` in **aviatrix_aws_tgw_vpn_conn** resource
3. Added ``private_key_file`` in **aviatrix_firenet_vendor_integration** data source to allow the user to use private key file instead of username/password for Check Point Cloud Guard


### Bug Fixes:
1. Fixed issue in **aviatrix_firenet** where creating with ``keep_alive_via_lan_interface_enabled`` set to false would still set ``keep_alive_via_lan_interface_enabled`` to true
2. Fixed issue where HA related attribute would be left in the state file after disabling HA on an **aviatrix_gatetway**, **aviatrix_spoke_gateway** or **aviatrix_transit_gateway**


## 2.19.5
### Notes:
- Release date: **(13 Jul 2021)**
- Supported Controller version: **UserConnect-6.4.2776**
- Supported Terraform version: **0.12.x - v1.x**

### Features:
#### Accounts
1. Implemented support for AWSTS in **aviatrix_account** and data source with the following new attributes:
  - ``awsts_account_number``
  - ``awsts_cap_url``
  - ``awsts_cap_agency``
  - ``awsts_cap_mission``
  - ``awsts_cap_role_name``
  - ``awsts_cap_cert``
  - ``awsts_cap_cert_key``
  - ``awsts_ca_chain_cert``
2. Implemented support for AWSS in **aviatrix_account** and data source with the following new attributes:
  - ``awss_account_number``
  - ``awss_cap_url``
  - ``awss_cap_agency``
  - ``awss_cap_account_name``
  - ``awss_cap_role_name``
  - ``awss_cap_cert``
  - ``awss_cap_cert_key``
  - ``awss_ca_chain_cert``

#### Firewall Network
1. Implemented support for Fail Close and Network List Excluded From East-West Inspection in **aviatrix_firenet**:
  - ``fail_close_enabled``
  - ``east_west_inspection_excluded_cidrs``

#### Gateway
1. Implemented support for applying route entry in **aviatrix_gateway_dnat**
2. Implemented support for AWS Top Secret cloud in **aviatrix_gateway**
3. Implemented support for AWS Secret cloud in **aviatrix_gateway**
4. Implemented support for configuring gateway keepalive settings:
  - New resource **aviatrix_controller_gateway_keepalive_config**

#### Multi-Cloud Transit
1. Implemented support for AWS Top Secret cloud  in **aviatrix_spoke_gateway**
2. Implemented support for AWS Secret cloud in **aviatrix_transit_gateway**
3. Implemented support for connection based BGP prepending in **aviatrix_transit_external_device_conn** and **aviatrix_vgw_conn**

#### TGW Orchestrator
1. Implemented support for the following attribute in **aviatrix_aws_tgw_vpn_conn**:
  - ``enable_global_acceleration``

### Enhancements:
1. Allowed the value "aviatrix" for the attribute ``host_os`` to support managed cloudN deployment
2. Added support for computed attribute``peering_ha_security_group_id`` in **aviatrix_gateway**
3. Added support for computed attributes ``availability_domains`` and ``fault_domains`` in **aviatrix_vpc** and data source
4. Added support for Panorama setup in **aviatrix_firenet_firewall_manager** data source

### Bug Fixes:
1. Fixed issue where creating, updating or deleting **aviatrix_controller_cert_domain_config** may cause timeout
2. Fixed issue where disabling Egress fails when Egress is enabled without setting Egress Static CIDRs in **aviatrix_firenet**
3. Fixed issue where setting "account_name" will cause panic in **aviatrix_rbac_group_access_account_attachment**
4. Fixed issue where context deadline exceeded error happens in the following resources:
  - **aviatrix_account**
  - **aviatrix_aws_tgw_connect**
  - **aviatrix_aws_tgw_connect_peer**
  - **aviatrix_aws_tgw_intra_domain_inspection**
  - **aviatrix_aws_tgw_security_domain**
  - **aviatrix_aws_tgw_security_domain_connection**
  - **aviatrix_cloudn_transit_gateway_attachment**
  - **aviatrix_controller_bgp_max_as_limit_config**
  - **aviatrix_controller_cert_domain_config**
  - **aviatrix_controller_email_exception_notification_config**
  - **aviatrix_copilot_association**
  - **aviatrix_gateway_certificate_config**
5. Fixed issue where ``local_subnet_cidr`` can't be updated for a mapped connection in **aviatrix_site2cloud**
6. Fixed issue where updating access account to swap custom IAM roles for gateways fails
7. Fixed issue where updating ``single_az_ha`` does not apply to HA gateway in **aviatrix_gateway**, **aviatrix_spoke_gateway** and **aviatrix_transit_gateway**
8. Fixed issue where enabling EBS volume encryption after initial gateway deployment only applies to primary gateway in **aviatrix_gateway**, **aviatrix_spoke_gateway** and **aviatrix_transit_gateway**


## 2.19.4
### Notes:
- Release date: **(24 Jun 2021)**
- Supported Controller version: **UserConnect-6.4.2672**
- Supported Terraform version: **v0.12.x**, **v0.13.x**, **v0.14.x** and **v0.15.x**

### Enhancements:
1. Added retries for failed GET requests
2. Optimized state refresh performance for **aviatrix_transit_gateway_peering**
3. Updated Aviatrix HTTP Client to try to look for proxies in the default env variables HTTP_PROXY/http_proxy and HTTPS_PROXY/https_proxy


## 2.19.3
### Notes:
- Release date: **(14 Jun 2021)**
- Supported Controller version: **UserConnect-6.4.2672**
- Supported Terraform version: **v0.12.x**, **v0.13.x**, **v0.14.x** and **v0.15.x**

### Features:
#### Firewall Network
1. Implemented support for the following attributes for OCI in **aviatrix_firewall_instance**:
  - ``availability_domain``
  - ``fault_domain``

#### Gateway
1. Implemented support for the following attributes for OCI in **aviatrix_gateway** and data source:
  - ``availability_domain``
  - ``fault_domain``
  - ``peering_ha_availability_domain``
  - ``peering_ha_fault_domain``

#### Multi-Cloud Transit
1. Implemented support for the following attributes for OCI in **aviatrix_spoke_gateway** and **aviatrix_transit_gateway** and data source:
  - ``availability_domain``
  - ``fault_domain``
  - ``ha_availability_domain``
  - ``ha_fault_domain``


## 2.19.2
### Notes:
- Due to technical issues, 2.19.2 was not released correctly. Please use 2.19.3 instead.


## 2.19.1
### Notes:
- Release date: **(17 May 2021)**
- Supported Controller version: **UserConnect-6.4.2561**
- Supported Terraform version: **v0.12.x**, **v0.13.x** and **v0.14.x**

### Features:
#### Accounts
1. Implemented support for AWSGov IAM role-based in resource **aviatrix_account** and data source with the following new attributes:
  - ``awsgov_iam``
  - ``awsgov_role_app``
  - ``awsgov_role_ec2``
2. Implemented support for separate IAM role and policy for gateways in AWSChina and AWSGov **aviatrix_account** and data source

### Bug Fixes:
1. Fixed crashing issue when creating an **aviatrix_transit_external_device_conn** without ``phase1_remote_identifier``
2. Fixed an issue where enabling Single IP HA failover for an **aviatrix_site2cloud** with mapped config will read deltas in the ``phase1_remote_identifier`` values


## 2.19.0
### Notes:
- Release date: **(9 May 2021)**
- Supported Controller version: **UserConnect-6.4**
- Supported Terraform version: **v0.12.x**, **v0.13.x** and **v0.14.x**

### Features:
#### Accounts
1. Implemented support for Alibaba Cloud in resource **aviatrix_account** and data source
2. Implemented support for AzureGov, AWSChina and AzureChina clouds in resource **aviatrix_account**
3. Implemented support for separate IAM role and policy for gateways in AWS **aviatrix_account** with new attributes
  - ``aws_gateway_role_app``
  - ``aws_gateway_role_ec2``
4. Implemented support for enabling auditing in **aviatrix_account**:
  - New attribute ``audit_account``

#### CloudWAN
1. Implemented support for enabling event triggered HA for Site2Cloud type connection resources:
  - New attribute ``enable_event_triggered_ha`` in **aviatrix_device_transit_gateway_attachment**

#### Firewall Network
1. Implemented support for GCP FireNet with Fortinet and CheckPoint firewall vendors
2. Implemented support for TGW segmentation for Egress in TGW FireNet workflows:
  - New attribute ``tgw_segmentation_for_egress_enabled`` in **aviatrix_firenet** and data source
3. Implemented support for OCI FireNet
4. Implemented support for Egress FireNet route injection:
  - New attribute ``egress_static_cidrs`` in **aviatrix_firenet** and data source
5. Implemented custom AMI support for Firewall instance, allowing customers to launch special images provided by firewall vendors:
  - New attribute ``firewall_image_id`` in **aviatrix_firewall_instance**

#### Gateway
1. Implemented support for Alibaba Cloud in resource **aviatrix_gateway** and data source
2. Implemented support for AzureGov, AWSChina and AzureChina clouds in resource **aviatrix_gateway**
3. Implemented support for IPSec tunnel down detection time in **aviatrix_gateway**:
  - New attribute ``tunnel_detection_time``

#### Multi-Cloud Transit
1. Implemented support for the following attributes in **aviatrix_spoke_gateway**:
  - ``enable_private_vpc_default_route``
  - ``enable_skip_public_route_table_update``
  - ``enable_auto_advertise_s2c_cidrs``
2. Implemented support for enabling Event Triggered HA for Site2Cloud type connection resources:
  - New attribute ``enable_event_triggered_ha`` in **aviatrix_transit_external_device_conn**, **aviatrix_vgw_conn**
3. Implemented Insane Mode support over Public Network for Transit Peering in **aviatrix_transit_gateway_peering**:
  - ``enable_insane_mode_encryption_over_internet``
  - ``tunnel_count``
4. Implemented support for attaching a managed CloudN device to an **aviatrix_transit_gateway**:
  - New resource **aviatrix_cloudn_transit_gateway_attachment**
5. Implemented support for setting approved CIDRs in **aviatrix_transit_external_device_conn**:
  - New attribute ``approved_cidrs``
6. Implemented support for Multi-Tier Transit feature:
  - New attribute ``enable_multi_tier_transit`` in **aviatrix_transit_gateway** and data source
7. Implemented support for Alibaba Cloud in resources **aviatrix_transit_gateway** and **aviatrix_spoke_gateway** and data sources
8. Implemented support for AzureGov, AWSChina and AzureChina clouds in resources **aviatrix_spoke_gateway** and **aviatrix_transit_gateway**
9. Implemented support for IPSec tunnel down detection time in **aviatrix_spoke_gateway** and **aviatrix_transit_gateway**:
  - New attribute ``tunnel_detection_time``
10. Implemented OCI transit Insane Mode support in **aviatrix_spoke_gateway** and **aviatrix_transit_gateway**
11. Implemented support for ``enable_egress_transit_firenet`` for Azure and OCI in **aviatrix_transit_gateway**
12. Implemented support for phase 1 remote identifier in **aviatrix_transit_external_device_conn**:
  - New attribute ``phase1_remote_identifier``

#### Settings
1. Implemented support for associating a Controller with a CoPilot instance, allowing user login without a username and password:
  - New resource **aviatrix_copilot_association**
2. Implemented support for adding profile names to Remote Syslog configs:
  - New attribute ``name`` in **aviatrix_remote_syslog**
3. Implemented support for enabling/disabling Controller from sending exception emails to Aviatrix:
  - New resource **aviatrix_controller_email_exception_notification_config**
4. Implemented support for updating Controller's certificate domain, required for Aviatrix China Solution:
  - New resource **aviatrix_controller_cert_domain_config**
5. Implemented support for BGP max AS limit controller configuration:
  - New resource **aviatrix_controller_bgp_max_as_limit_config**

#### Site2Cloud
1. Implemented support for enabling event triggered HA for Site2Cloud resource:
  - New attribute ``enable_event_triggered_ha`` in **aviatrix_site2cloud**
2. Implemented support for setting optional tunnel IP address with the following attributes in **aviatrix_site2cloud**:
  - ``local_tunnel_ip``
  - ``remote_tunnel_ip``
  - ``backup_local_tunnel_ip``
  - ``backup_remote_tunnel_ip``
3. Implemented single public IP failover support for **aviatrix_site2cloud** connections:
  - New attribute ``single_ip_ha``
4. Implemented support for phase 1 remote identifier for Site2Cloud:
  - New attribute ``phase1_remote_identifier`` in **aviatrix_site2cloud**

#### TGW Orchestrator
1. Implemented new resources to decouple ``security_domains`` out of **aviatrix_aws_tgw**:
  - **aviatrix_aws_tgw_security_domain**
  - **aviatrix_aws_tgw_security_domain_connection**
2. Implemented support for TGW intra-domain inspection:
  - New resource **aviatrix_aws_tgw_intra_domain_inspection**

#### Useful Tools
1. Implemented support for Alibaba Cloud in resource **aviatrix_vpc** and data source
2. Implemented support for AzureGov, AWSChina and AzureChina clouds in resource **aviatrix_vpc**
3. Implemented support for creating an **aviatrix_vpc** in Azure with an existing ``resource_group``

### Enhancements:
1. Added following attributes in **aviatrix_account** data source:
  - ``gcloud_project_id``
  - ``arm_subscription_id``
  - ``awsgov_account_number``
  - ``awsgov_access_key``
2. Changed ``aws_access_key`` and ``aws_gov_access_key`` in **aviatrix_acount** to be sensitive values
3. Optimized state refresh performance for **aviatrix_gateway**, **aviatrix_spoke_gateway** and **aviatrix_transit_gateway**
4. Added new map type attribute ``tags`` to replace ``tag_list`` in **aviatrix_gateway**, **aviatrix_spoke_gateway** and **aviatrix_transit_gateway**
5. Added support for Fortinet Fortigate in **aviatrix_firenet_vendor_integration** data source
6. Added computed value ``tgw_id`` in **aviatrix_aws_tgw**

### Bug Fixes:
1. Fixed an edge case in **aviatrix_gateway** that could cause the provider to crash when refreshing the resource
2. Fixed **aviatrix_transit_gateway_peering** to allow setting duplicate AS Numbers in the ``prepend_as_path1`` and ``prepend_as_path2`` attributes
3. Fixed **aviatrix_fqdn** to not remove ``domain_names`` after importing the resource with ``manage_domain_names`` set to false
4. Fixed reordering issue for ``security_domains`` in **aviatrix_aws_tgw**
5. Fixed issue where Transit FireNet option and downsizing the gateway can't be completed in one Terraform operation
6. Fixed issue where enabling HA for Insane Mode **aviatrix_gateway**, **aviatrix_spoke_gateway** and **aviatrix_transit_gateway** will cause Terraform to errors out
7. Fixed issue where disabling Transit FireNet and Egress Transit FireNet options can't be completed in one Terraform operation in **aviatrix_transit_gateway**

### Deprecations:
1. Deprecated the in-line attributes ``security_domains``, ``security_domain_name``, ``connected_domains``, ``aviatrix_firewall``, ``native_egress`` and ``native_firewall`` in **aviatrix_aws_tgw**. Please use the standalone resources **aviatrix_aws_tgw_security_domain** and **aviatrix_aws_tgw_security_domain_connection** instead
2. Deprecated ``tag_list`` in **aviatrix_gateway**, **aviatrix_spoke_gateway** and **aviatrix_transit_gateway**. Please use map type attribute ``tags`` instead


## 2.18.2
### Notes:
- Release date: **(22 Mar 2021)**
- Supported Controller version: **UserConnect-6.3.2364**
- Supported Terraform version: **v0.12.x** and **v0.13.x**

### Bug Fixes:
1. Fixed an issue where associating an out-of-band firewall instance, not created by the specified controller, was not supported in **aviatrix_firewall_instance_association**


## 2.18.1
### Notes:
- Release date: **(17 Mar 2021)**
- Supported Controller version: **UserConnect-6.3.2364**
- Supported Terraform version: **v0.12.x** and **v0.13.x**

### Features:
1. Implemented new resources to support TGW Connect and Connect peers:
  - **aviatrix_aws_tgw_connect**
  - **aviatrix_aws_tgw_connect_peer**
2. Implemented support for GCP FireNet:
  - New attributes ``lan_vpc_id`` and ``lan_private_subnet`` in **aviatrix_transit_gateway**
  - New attribute ``fqdn_lan_vpc_id`` in **aviatrix_gateway**
  - New attributes ``egress_vpc_id`` and ``management_vpc_id`` in **aviatrix_firewall_instance**
3. Implemented support for FireNet Keep Alive via Firewall LAN Interface:
  - New attribute ``keep_alive_via_lan_interface_enabled`` in **aviatrix_firenet** resource and data source
4. Implemented support for Gateway Certificate import:
  - New resource **aviatrix_gateway_certificate_config**
5. Implemented support for configuring AWS TGW CIDRs in **aviatrix_aws_tgw** using attribute ``cidrs``
6. Implemented support for IKEv2 for route-based Site2Cloud connections in **aviatrix_site2cloud**
7. Implemented support for ``metrics_only`` option in **aviatrix_datadog_agent**
8. Implemented support for building OOB Transit/Spoke gateway and HA in different AZs/Subnets
9. Implemented support for controller backup for AWSGov, Azure, GCP and OCI providers
10. Implemented support for attribute ``route_tables`` in **aviatrix_vpc** resource and data source
11. Implemented support for Management Access from on-prem in **aviatrix_site2cloud**
12. Implemented support for Enable Transit Summarize CIDR to TGW in **aviatrix_transit_gateway** using ``enable_transit_summarize_cidr_to_tgw``
13. Implemented support for Jumbo Frames in **aviatrix_gateway**, **aviatrix_spoke_gateway** and **aviatrix_transit_gateway** using ``enable_jumbo_frame``
14. Implemented support for Tags in **aviatrix_firewall_instance** using ``tags``

### Enhancements:
1. Added check function to ignore whitespace for following attributes in **aviatrix_transit_external_device_conn**:
  - ``local_tunnel_cidr``
  - ``remote_tunnel_cidr``
  - ``backup_local_tunnel_cidr``
  - ``backup_remote_tunnel_cidr``
2. Added support fo DH-group 19, 20 and 21 when IKEv2 enabled in **aviatrix_transit_external_device_conn**
3. Added support fo DH-group 20 and 21 when IKEv2 enabled in **aviatrix_site2cloud**
4. Updated following attributes to ForceNew in **aviatrix_gateway**, **aviatrix_spoke_gateway** and **aviatrix_transit_gateway**:
  - ``gw_name``
  - ``vpc_id``
  - ``vpc_reg``
  - ``subnet``
  - ``zone``
  - ``oob_management_subnet``
  - ``oob_availability_zone``
5. Updated following attributes to ForceNew in **aviatrix_aws_tgw**:
  - ``tgw_name``
  - ``aws_side_as_number``
6. Updated following attributes to ForceNew in **aviatrix_aws_tgw_vpc_attachment**:
  - ``tgw_name``
  - ``vpc_id``
7. Updated attribute ``local_as_number`` to Optional and Computed in **aviatrix_transit_gateway**:
8. Optimized API list_vpcs_summary to reduce terraform refresh time for **aviatrix_gateway**, **aviatrix_spoke_gateway** and **aviatrix_transit_gateway**

### Bug Fixes:
1. Fixed an issue where **aviatrix_firewall_instance** would not import attribute ``key_name`` correctly
2. Fixed an issue where updating ``ha_subnet`` fails in **aviatrix_gateway**, **aviatrix_spoke_gateway** and **aviatrix_transit_gateway**
3. Fixed an issue where terraform refresh/destroy does not work if site2cloud connection has been removed from UI for **aviatrix_vgw_conn**
4. Fixed an issue where upgrading controller causes CID to expire, which fails other functions in **aviatrix_controller_config**
5. Fixed an issue where dot is not supported in ``spoke_vpc_id`` in **aviatrix_azure_spoke_native_peering**
6. Fixed an issue where enabling encrypt volume with a customer managed keys fails in **aviatrix_gateway**, **aviatrix_spoke_gateway** and **aviatrix_transit_gateway**

### Deprecations:
1. Deprecated the in-line ``attached_vpc`` and ``attached_aviatrix_transit_gateway`` attributes in **aviatrix_aws_tgw**. Please use the standalone **aviatrix_aws_tgw_vpc_attachment** and **aviatrix_aws_tgw_transit_gateway_attachment** resources instead
2. Deprecated the in-line ``transit_gw`` attribute in **aviatrix_spoke_gateway**. Please use the standalone **aviatrix_spoke_transit_attachment** resource instead
3. Deprecated the in-line ``policy`` attribute in **aviatrix_firewall**. Please use the standalone **aviatrix_firewall_policy** resource instead
4. Deprecated the in-line ``domain_names`` attribute in **aviatrix_fqdn**. Please use the standalone **aviatrix_fqdn_tag_rule** resource instead
5. Deprecated the in-line ``firewall_instance_association`` attribute in **aviatrix_firenet**. Please use the standalone **aviatrix_firewall_instance_association** resource instead


## 2.18.0
### Notes:
- Release date: **(31 Jan 2021)**
- Supported Controller version: **UserConnect-6.3.2092**
- Supported Terraform version: **v0.12.x** and **v0.13.x**

### Features:
1. Implemented support for BGP over GRE and BGP over LAN through ``enable_bgp_over_lan`` in **aviatrix_transit_gateway**, and the following attributes in **aviatrix_transit_external_device_conn**:
  - ``tunnel_protocol``
  - ``remote_lan_ip``
  - ``backup_remote_lan_ip``
  - ``local_lan_ip``
  - ``backup_local_lan_ip``
  - ``remote_vpc_name``
2. Implemented support for controller HTTPS certificate import with the following attributes in **aviatrix_controller_config**:
  - ``ca_certificate_file_path``
  - ``server_public_certificate_file_path``
  - ``server_private_key_file_path``
3. Implemented support for creating a Public Subnet Filtering gateway with the following attributes in **aviatrix_gateway**:
  - ``enable_public_subnet_filtering``
  - ``public_subnet_filtering_route_tables``
  - ``public_subnet_filtering_ha_route_tables``
  - ``public_subnet_filtering_guard_duty_enforced``
4. Implemented support for configuring AWS Guard Duty:
  - New resource **aviatrix_aws_guard_duty**
  - New attribute ``aws_guard_duty_scanning_interval`` in **aviatrix_controller_config**
5. Implemented support for configuring Learned CIDR Approval per connection:
  - New attribute ``learned_cidrs_approval_mode`` in **aviatrix_transit_gateway**
  - New attribute ``enable_learned_cidrs_approval`` in **aviatrix_device_transit_gateway_attachment**, **aviatrix_transit_external_device_conn** and **aviatrix_vgw_conn**
6. Implemented support for configuring Manual Advertised CIDRs per connection:
  - New attribute ``manual_bgp_advertised_cidrs`` in **aviatrix_device_transit_gateway_attachment**, **aviatrix_transit_external_device_conn** and **aviatrix_vgw_conn**
7. Implemented support for FireNet with AWS Gateway Load Balancer (GWLB):
  - New attribute ``enable_gateway_load_balancer`` in **aviatrix_transit_gateway**
  - New attribute ``enable_native_gwlb`` in **aviatrix_vpc**
  - Make ``firenet_gw_name`` Optional in **aviatrix_firewall_instance** and **aviatrix_firewall_instance_association**
8. Implemented support for Monitoring Gateway Subnets feature in **aviatrix_transit_gateway** and **aviatrix_spoke_gateway** using the following attributes:
  - ``enable_monitor_gateway_subnets``
  - ``monitor_exclude_list``
9. Implemented support for private transit gateway peering with single-tunnel mode in **aviatrix_transit_gateway_peering** using attribute ``enable_single_tunnel_mode``
10. Implemented support for IKEv2 protocol in transit to external device connections in **aviatrix_transit_external_device_conn** using attribute ``enable_ikev2``
11. Implemented new resource to support transit in Azure with ExpressRoute:
  - **resource_aviatrix_azure_vng_conn**
12. Implemented support for Private OOB feature:
  - New resource **aviatrix_controller_private_oob** to enable Controller-wide setting
  - New attributes ``enable_private_oob``, ``oob_management_subnet``, and ``oob_availability_zone`` in **aviatrix_spoke_gateway** and **aviatrix_transit_gateway**
  - New attributes ``enable_private_oob_subnet`` in **aviatrix_vpc**
13. Implemented support for proxy configuration:
  - New resource: **aviatrix_proxy_config**
14. Implemented support for OCI in **aviatrix_vpc**
15. Implemented support for Aviatrix client/ovpn file download from the controller when SAML authentication is used:
  - New resource: **aviatrix_vpn_cert_download**
16. Implemented new resources to support Controller logging configurations:
  - **resource_aviatrix_remote_syslog**
  - **resource_aviatrix_splunk_logging**
  - **resource_aviatrix_filebeat_forwarder**
  - **resource_aviatrix_sumologic_forwarder**
  - **resource_aviatrix_datadog_agent**
  - **resource_aviatrix_netflow_agent**
  - **resource_aviatrix_cloudwatch_agent**

### Enhancements:
1. Added Computed value ``ha_lan_interface_cidr`` in **aviatrix_transit_gateway**
2. Changed **aviatrix_gateway** attribute ``monitor_exclude_list`` type from String to Set of Strings
3. Added support of ``tag_list`` for Azure provider in **aviatrix_gateway**, **aviatrix_transit_gateway**, and **aviatrix_spoke_gateway** resources and data sources
4. Added ``customized_transit_vpc_routes`` in **aviatrix_transit_gateway** resource and data source
5. Added ``azure_vnet_resource_id`` as output for **aviatrix_vpc** resource and data source

### Bug Fixes:
1. Fixed issue where users could not create an **aviatrix_firewall_instance** if the VPC/VNET was not managed by the Aviatrix controller
2. Fixed an argument ordering issue in **aviatrix_site2cloud** Custom Mapped attributes by changing from type Set to List
3. Fixed race condition when deploying spoke gateway (HA disabled) using ``customized_spoke_vpc_routes`` and ``transit_gw``
4. Fixed issue where creating **aviatrix_site2cloud** for ActiveActive-enabled gateway causes deltas in state
5. Fixed issue where attribute ``bgp_manual_spoke_advertise_cidrs`` in **aviatrix_transit_gateway** causes delta in every apply
6. Fixed issue where Egress Transit Gateway can't be created due to blocking on the provider end
7. Fixed issue where an **aviatrix_spoke_gateway** with advertised spoke VPC CIDRs can't connect to an **aviatrix_transit_gateway**

### Deprecations:
1. Deprecated the in-line ``firewall_instance_association`` attribute in **aviatrix_firenet**. Please use the standalone **aviatrix_firewall_instance_association** resource instead


## 2.17.2
### Notes:
- Release date: **(8 Dec 2020)**
- Supported Controller version: **UserConnect-6.2.1914**
- Supported Terraform version: **v0.12.x** and **v0.13.x**

### Features:
1. Implemented further support for Custom Mapped and overlapping CIDR scenarios for **aviatrix_site2cloud** with attribute ``forward_traffic_to_transit``
2. Implemented Connection-based BGP Prepending AS-PATH support with the following attributes for aviatrix_transit_gateway_peering:
  - ``prepend_as_path1``
  - ``prepend_as_path2``   

### Bug Fixes:
1. Fixed [issue](https://registry.terraform.io/providers/AviatrixSystems/aviatrix/latest/docs/guides/feature-changelist-v2#r2172-userconnect-621914) where the following parameters caused reordering issues for **aviatrix_transit_gateway_peering**:
  - ``gateway1_excluded_network_cidrs``
  - ``gateway2_excluded_network_cidrs``
  - ``gateway1_excluded_tgw_connections``
  - ``gateway2_excluded_tgw_connections``


## 2.17.1
### Notes:
- Release date: **(22 Nov 2020)**
- Supported Controller version: **UserConnect-6.2.1891**
- Supported Terraform version: **v0.12.x** and **v0.13.x**

### Features:
1. Implemented support for monitoring gateway subnets in **aviatrix_gateway** through ``enable_monitor_gateway_subnets`` and ``monitor_exclude_list``
2. Implemented support for managing Aviatrix VPN timeout configurations through ``idle_timeout`` and ``renegotiation_interval`` in **aviatrix_gateway**
3. Implemented support for ``enable_active_standby`` in **aviatrix_transit_gateway**
4. Implemented Active-Standby support for Transit Network workflows:   
  - ``enable_active_standby`` in **aviatrix_transit_gateway**
  - ``switch_to_ha_standby_gateway`` in **aviatrix_transit_external_device_conn**
5. Implemented new resource to decouple ``firewall_instance_association`` out of ``aviatrix_firenet``:
  - **aviatrix_firewall_instance_association**
6. Implemented support for transit gateway peering over private networks through the ``enable_peering_over_private_network`` attribute in **aviatrix_transit_gateway_peering**
7. Implemented support for FQDN gateway in Azure FireNet:
  - ``fqdn_lan_cidr`` as an attribute, and ``fqdn_lan_interface`` as a computed output in **aviatrix_gateway**
  - ``lan_interface_cidr`` as an attribute in **aviatrix_transit_gateway**
8. Implemented support for ``local_login`` in **aviatrix_rbac_group**
9. Implemented Support for IDP Metadata URLs for SAML endpoints
10. Implemented support for ``sign_authn_requests`` in **aviatrix_saml_endpoint**
11. Implemented Bootstrap support for AWS and Azure FireNet solutions in aviatrix_firewall_instance:
  - ``bootstrap_storage_name``
  - ``storage_access_key``  
  - ``file_share_folder``
  - ``share_directory``
  - ``sic_key``
  - ``user_data``
  - ``container_folder``
  - ``sas_url_config``
  - ``sas_url_license``
12. Implemented support for DH Group 19 in **aviatrix_site2cloud**
13. Implemented support for Custom Mapped in **aviatrix_site2cloud**

### Enhancements:
1. Changed ``management_subnet`` to optional to support Check Point and Fortinet instances in **aviatrix_firewall_instance**
2. Added support for Terraform state migration due to resource-decoupling implementation for the following resources:
  - **aviatrix_aws_tgw**
  - **aviatrix_firenet**
  - **aviatrix_fqdn**
  - **aviatrix_spoke_gateway**
  - **aviatrix_vpn_profile**
  - **aviatrix_vpn_user**
3. Official support for Terraform 0.13

### Bug Fixes:
1. Fixed issue with deltas in the state after creating non-AWS VPN gateways with ELB disabled and ``vpn_protocol`` set as "UDP"


## 2.17.0
### Notes:
- Release date: **(14 Oct 2020)**
- Supported Controller version: **UserConnect-6.2**
- Supported Terraform version: **v0.12.x**

### Features:
1. Implemented new resources to support CloudWAN:
  - **aviatrix_device_aws_tgw_attachment**
  - **aviatrix_device_interface_config**
  - **aviatrix_device_registration**
  - **aviatrix_device_tag**
  - **aviatrix_device_transit_gateway_attachment**
  - **aviatrix_device_virtual_wan_attachment**
2. Implemented new resource to decouple ``domain_names`` out of ``aviatrix_fqdn``:
  - **aviatrix_fqdn_tag_rule**
3. Implemented new resource to decouple ``policy`` out of ``aviatrix_firewall``:
  - **aviatrix_firewall_policy**
4. Implemented new resources to support Multi-Cloud Segmentation:
  - **aviatrix_segmentation_security_domain**
  - **aviatrix_segmentation_security_domain_connection_policy**
  - **aviatrix_segmentation_security_domain_association**
5. Implemented support for updating **aviatrix_saml_endpoint**
6. Implemented support for advanced options to specify ``subnet_size`` and ``num_of_subnet_pairs`` for AWS, AWSGov, and Azure VPCs/VNets in **aviatrix_vpc** resource and data source
7. Implemented support for launching AWS TGWs with Multicast capability through the ``enable_multicast`` attribute for **aviatrix_aws_tgw** resource
8. Implemented Insane Mode support for GCP **aviatrix_spoke_gateway** and **aviatrix_transit_gateway**
9. Implemented support for updating ``customized_routes`` and ``customized_route_advertisement`` for **aviatrix_aws_tgw**
10. Implemented support for Availability Zone selection for the following resources in Azure:
  - ``zone`` and ``peering_ha_zone`` for **aviatrix_gateway**
  - ``zone`` and ``ha_zone`` for **aviatrix_spoke_gateway** and **aviatrix_transit_gateway**
  - ``zone`` for **aviatrix_firewall_instance**
13. Implemented new resource to decouple attaching **aviatrix_spoke_gateway** to **aviatrix_transit_gateway** out of **aviatrix_spoke_gateway**
  - **aviatrix_spoke_transit_attachment**

### Enhancements:
1. Blocked updating ``allocate_new_eip``, ``eip`` and ``ha_eip`` for **aviatrix_spoke_gateway** and **aviatrix_transit_gateway**
2. Added ``private_subnets`` and ``public_subnets`` as output for **aviatrix_vpc** resource and data source
3. Added support of ``resource_group`` for Azure provider in **aviatrix_vpc** data source

### Bug Fixes:
1. Fixed issue where there was a delta in state after creating a GCP **aviatrix_vpc**
2. Fixed import issue for **aviatrix_firewall**
3. Fixed issue where long metadata text was unable to be handled in **aviatrix_saml_endpoint** by updating operations from GET to POST method


## 2.16.3
### Notes:
- Release date: **(17 Sep 2020)**
- Supported Controller version: **UserConnect-6.1.1309**
- Supported Terraform version: **v0.12.x**

### Features:
1. Implemented support for allowing multiple **aviatrix_transit_gateway** attachments to **aviatrix_spoke_gateway**
2. Implemented support for Dual Transit FireNet through new attribute ``enable_egress_transit_firenet`` in **aviatrix_transit_gateway**
3. Implemented support for AWSGov cloud in the following resources:
  - **aviatrix_vpc**
  - **aviatrix_gateway**
  - **aviatrix_spoke_gateway**
  - **aviatrix_transit_gateway**
  - **aviatrix_aws_tgw**

### Enhancements
1. Added validation function for ``username`` in **aviatrix_account_user** to block using upper letters in ``username`` since it is case insensitive in Controller


## 2.16.2
### Notes:
- Release date: **(17 Aug 2020)**
- Supported Controller version: **UserConnect-6.1.1280**
- Supported Terraform version: **v0.12.x**

### Bug Fixes:
1. Fixed issue where peered TGWs with connected domain policies caused the **aviatrix_aws_tgw** to read deltas due to backend change


## 2.16.1
### Notes:
- Release date: **(7 Aug 2020)**
- Supported Controller version: **UserConnect-6.1**
- Supported Terraform version: **v0.12.x**
- Moved provider to HashiCorp Terraform Registry


## 2.16.0
### Notes:
- Release date: **(3 Aug 2020)**
- Supported Controller version: **UserConnect-6.1**
- Supported Terraform version: **v0.12.x**

### Features:
1. Implemented new resource to support periodic ping from gateways:
  - **aviatrix_periodic_ping**
2. Implemented new resource to support FQDN pass-through:
  - **aviatrix_fqdn_pass_through**
3. Implemented support for specifying and updating ``gateway1_excluded_network_cidrs``, ``gateway1_excluded_tgw_connections``, ``gateway2_excluded_network_cidrs``, and ``gateway2_excluded_tgw_connections`` for **aviatrix_transit_gateway_peering**
4. Implemented support for configuring ``bgp_polling_time``, ``prepend_as_path``, ``local_as_number``, and ``bgp_ecmp`` for **aviatrix_transit_gateway**
5. Implemented support for ``enable_vpc_dns_server`` in **aviatrix_controller_config**
6. Implemented support for updating name servers individually on ELBs under the **aviatrix_geo_vpn**
7. Implemented support for specifying EIPs to use for launching GCP **aviatrix_gateway**, **aviatrix_spoke_gateway** and **aviatrix_transit_gateway** by setting ``allocate_new_eip`` to false and their respective ``eip`` and/or ``peering_ha_eip/ha_eip`` attributes
8. Implemented support for syncing **aviatrix_gateway_dnat** and **aviatrix_gateway_snat** policies to HA gateways through the ``sync_to_ha`` argument

### Enhancements:
1. Removed condition requiring ``single_az_ha`` to be disabled to in order to set ``enable_encrypt_volume`` for **aviatrix_gateway**, **aviatrix_spoke_gateway** and **aviatrix_transit_gateway**
2. Enhanced reading ``allocate_new_eip`` for GCP **aviatrix_gateway**, **aviatrix_spoke_gateway** and **aviatrix_transit_gateway** data sources

### Bug Fixes:
1. Fixed issue where peered TGWs showing in domain connection list causes **aviatrix_aws_tgw_peering** to read deltas due to backend change


## 2.15.1
### Notes:
- Release date: **(10 Jul 2020)**
- Supported Controller version: **UserConnect-6.0**
- Supported Terraform version: **v0.12.x**

### Enhancements:
1. Implemented support for 4-Byte ASN (Autonomous System Number) in **aviatrix_aws_tgw**, **aviatrix_aws_tgw_vpn_conn**, **aviatrix_transit_external_device_conn** and **aviatrix_vgw_conn**


## 2.15.0
### Notes:
- Release date: **(22 Jun 2020)**
- Supported Controller version: **UserConnect-6.0**
- Supported Terraform version: **v0.12.x**

### Features:
1. New data sources:
  - **aviatrix_firewall**
  - **aviatrix_vpc_tracker**
2. Implemented support for the option to manage attachment on either **aviatrix_vpn_profile** or **aviatrix_vpn_user** using ``manage_user_attachment`` (and ``profiles`` for the user)
3. Implemented support for ``action`` under domain_names filters for **aviatrix_fqdn**
4. Implemented support for adding VPN users under GeoVPN workflow
5. Implemented support for specifying ``ha_peering_subnet`` for GCP **aviatrix_gateway**
6. Implemented support for specifying ``ha_subnet`` for GCP **aviatrix_spoke_gateway** and **aviatrix_transit_gateway**
7. Implemented support for ``enable_ikev2`` for **aviatrix_site2cloud**

### Enhancements:
1. Updated **aviatrix_site2cloud**'s``tunnel_type`` to support "policy" and "route"-based options in Controller 6.0
2. Added ``route_tables`` and ``route_tables_filter`` in **aviatrix_vpc** data source
3. Updated **aviatrix_vpc** to return parsed vpc_id for GCP VPC Networks
4. Updated terraform provider to support unencrypted gateway volumes as an option for backward compatibility between existing and new **aviatrix_gateways** created in Controller version 6.0. New gateway volumes are encrypted by default by the Controller in 6.0, but will not be, if created by Terraform unless otherwise specified by ``enable_encrypt_volume``
5. Enhanced GCP access account creation by supporting uploading credential files directly from local

### Bug Fixes:
1. Fix issue where **aviatrix_aws_tgw** could not be found in terraform state after creation due to backend change
2. Fix issue where HA gateways could not be created in **aviatrix_spoke_gateway** and **aviatrix_transit_gateway**
3. Fix issue where **aviatrix_saml_endpoint**'s ``custom_saml_request_template`` return output was null after creation


## 2.14.1
### Notes:
- Release date: **(19 May 2020)**
- Supported Controller version: **UserConnect-5.4.1232**
- Supported Terraform version: **v0.12.x**

### Bug Fixes:
1. Fixed issue where **aviatrix_transit_external_device_conn** is forced to recreate due to ``connection_type`` not being set correctly


## 2.14.0
### Notes:
- Release date: **(7 May 2020)**
- Supported Controller version: **UserConnect-5.4.1201**
- Supported Terraform version: **v0.12.x**

### Features:
1. Implemented support for dynamically updating ``customized_route_advertisement`` in **aviatrix_aws_tgw_vpc_attachment**
2. Implemented support for SAML authentication for Controller login in **aviatrix_saml_endpoint**
3. New data source to support referencing specific private/public subnets:
  - **aviatrix_vpc**
4. New resources to support AWS TGW inter-region peering:
  - **aviatrix_aws_tgw_peering**
  - **aviatrix_aws_tgw_peering_domain_conn**
5. Implemented new resource to support connection to External Devices for Transit Network:
  - **aviatrix_transit_external_device_conn**

### Enhancements:
1. Added ``peering_ha_gw_name`` in **aviatrix_gateway**, and ``ha_gw_name`` in **aviatrix_spoke_gateway** and **aviatrix_transit_gateway** as computed values
2. Added ``peering_ha_private_ip`` in **aviatrix_gateway** data source, and ``ha_private_ip`` in **aviatrix_spoke_gateway** and **aviatrix_transit_gateway** data sources as computed values

### Bug Fixes:
1. Fixed issue where OpenVPN configurations are unable to be modified when attached to a GeoVPN


## 2.13.0
### Notes:
- Release date: **(1 Apr 2020)**
- Supported Controller version: **UserConnect-5.4.1074**
- Supported Terraform version: **v0.12.x**

### Features:
1. Implemented support for ``enable_learned_cidrs_approval`` in **aviatrix_transit_gateway**, **aviatrix_aws_tgw_vpn_conn** and **aviatrix_aws_tgw_directconnect**
2. Implemented a new parameter ``manage_transit_gateway_attachment`` to provide the option of attaching/detaching transit gateway to/from AWS TGW outside of **aviatrix_aws_tgw** resource
3. New resources to support Role-Based Access Control (RBAC) feature in Controller 5.4 release:
  - **aviatrix_rbac_group**
  - **aviatrix_rbac_group_access_account_attachment**
  - **aviatrix_rbac_group_permission_attachment**
  - **aviatrix_rbac_group_user_attachment**
4. New resources:
  - **aviatrix_aws_tgw_transit_gateway_attachment**

### Enhancements:
1. Enhanced read-back of ``attached_aviatrix_transit_gateway`` to cover cases where multiple transit gateways are launched on the same VPC as the one already attached to the AWS TGW
2. Removed ``account_name`` from **aviatrix_account_user** for RBAC implementation

### Bug Fixes:
1. Fixed issue where changes in ``vpc_name`` in **aviatrix_aws_tgw** results in ``subnets`` being mismatched in the Terraform state


## 2.12.0
### Notes:
- Release date: **(11 Mar 2020)**
- Supported Controller version: **UserConnect-5.3.1491**
- Supported Terraform version: **v0.12.x**

### Features:
1. Implemented support for Transit FireNet:
  - ``enable_transit_firenet`` in **aviatrix_transit_gateway**
  - ``username`` and ``password`` in **aviatrix_firewall_instance** for Azure (Transit) FireNet
2. New resources for Transit FireNet:
  - **aviatrix_transit_firenet_policy**
  - **aviatrix_firewall_management_access**
3. New resources:
  - **aviatrix_azure_spoke_native_peering**
4. New resource **aviatrix_azure_peer** to replace **aviatrix_arm_peer**
5. Implemented support for Azure VNet in **aviatrix_vpc** resource

### Enhancements:
1. Enhanced handling enabling/disabling active-mesh and attaching/detaching to/from transit actions during updates in **aviatrix_spoke_gateway**
2. The following computed attributes are now available in **aviatrix_gateway**, **aviatrix_spoke_gateway** and **aviatrix_transit_gateway**:
  - ``private_ip``
  - ``instance_id``
  - ``security_group_id``
3. ``ha_cloud_instance_id`` is now a computed attribute available in **aviatrix_spoke_gateway** and **aviatrix_transit_gateway**
4. Replaced ``cloudn_bkup_gateway_inst_id`` with ``peering_ha_cloud_instance_id`` in **aviatrix_gateway**
5. Deprecated **aviatrix_arm_peer** resource and replaced it with **aviatrix_azure_peer**

### Bug Fixes:
1. Fixed issue where **aviatrix_firewall_instance** forces replacement if ``firewall_image_version`` is not set
2. Fixed issue where **aviatrix_gateway_dnat** resource creation fails


## 2.11.0
### Notes:
- Release date: **(18 Feb 2020)**
- Supported Controller version: **UserConnect-5.3.1391**
- Supported Terraform version: **v0.12.x**

### Features:
1. Implemented support for ``firewall_image_version`` in **aviatrix_firewall_instance**
2. Implemented support for "UDP" ``vpn_protocol`` for AWS ELB-enabled VPN gateways
3. Implemented support for Active-Active HA (``enable_active_active``) in **aviatrix_site2cloud**

### Enhancements:
1. Implemented coverage for ``tag_list`` formatting change due to Boto3
2. Implemented support for attaching TGW VPN connections to different security domains besides the default domain in **aviatrix_aws_tgw_vpn_conn**
3. Implemented cloud_type check to catch incorrect ha_subnet usage for **aviatrix_gateway** **aviatrix_spoke_gateway** and **aviatrix_transit_gateway**
4. Implemented ha_gw_size check to catch incorrect usage when enabling HA for **aviatrix_gateway** **aviatrix_spoke_gateway** and **aviatrix_transit_gateway**

### Bug Fixes:
1. Fixed issue where ``filtered_spoke_vpc_routes`` caused reordering issues for **aviatrix_spoke_gateway** and **aviatrix_transit_gateway**


## 2.10.0
### Notes:
- Release date: **(5 Feb 2020)**
- Supported Controller version: **UserConnect-5.2.2122**
- Supported Terraform version: **v0.12.x**

### Features:
1. Implemented advanced VPC attachment options for both **aviatrix_aws_tgw** and **aviatrix_aws_tgw_vpc_attachment**
2. Implemented support for updating ``customized_routes`` in **aviatrix_aws_tgw_vpc_attachment**
3. Implemented string length verification for ``aws_account_number`` in **aviatrix_account**
4. Implemented support for ``customized_spoke_vpc_routes``, ``filtered_spoke_vpc_routes`` and ``include/exclude_advertised_spoke_routes`` options in **aviatrix_spoke_gateway** and **aviatrix_transit_gateway**
5. Implemented support for configuring CloudN backup for controller in **aviatrix_controller_config**
6. New resources:
  - **aviatrix_gateway_dnat**
  - **aviatrix_gateway_snat**
7. New data sources:
  - **aviatrix_spoke_gateway**
  - **aviatrix_transit_gateway**
  - **aviatrix_firenet**

### Enhancements:
1. Added coverage for the new resources **aviatrix_gateway_dnat** and **aviatrix_gateway_snat** in test-infra
2. Added coverage for the new data sources **aviatrix_spoke_gateway**, **aviatrix_transit_gateway** and **aviatrix_firenet** in test-infra
3. Deprecated ``dnat_policy`` in **aviatrix_gateway**
4. Deprecated ``dnat_policy``, ``snat_policy`` and ``snat_mode`` in **aviatrix_spoke_gateway**
5. Replaced ``enable_snat`` with ``single_ip_snat`` in **aviatrix_gateway**, **aviatrix_spoke_gateway** and **aviatrix_transit_gateway**

### Bug Fixes:
1. Fixed issue where importing the **aviatrix_aws_tgw** resource results in deltas that could not be rectified through apply


## 2.9.1
### Notes:
- Release date: **(28 Jan 2020)**
- Supported Controller version: **UserConnect-5.2.2122**
- Supported Terraform version: **v0.12.x**

### Bug Fixes:
1. Fixed issue where JSON Decode ``get_site2cloud_conn_detail`` fails for **aviatrix_site2cloud** and **aviatrix_vgw_conn**


## 2.9.0
### Notes:
- Release date: **(20 Dec 2019)**
- Supported Controller version: **UserConnect-5.2.2048**
- Supported Terraform version: **v0.12.x**

### Features:
1. Added support for "Designated Gateway" feature in **aviatrix_gateway**
2. Added support for encrypting the AWS EBS volume in **aviatrix_gateway**
3. Added support for "secondary" and "custom" Source NAT in AWS/ARM **aviatrix_spoke_gateway**
4. Added support for Destination NAT in AWS/ARM **aviatrix_gateway** and **aviatrix_spoke_gateway**
5. New resources:
  - **aviatrix_geo_vpn**

### Enhancements:
1. Migrated from Terraform Core to new Terraform Plugin SDK
2. Added ``elb_dns_name`` as a computed attribute in **aviatrix_gateway**
3. Added coverage for **aviatrix_geo_vpn** in test-infra

### Bug Fixes:
1. Fixed issue where read-back for **aviatrix_gateway**'s ``additional_cidrs_designated_gateway`` incorrectly displayed deltas


## 2.8.0
### Notes:
- Release date: **(5 Dec 2019)**
- Supported Controller versions: **UserConnect-5.1.1179** and **UserConnect-5.2.1987**
- Supported Terraform version: **v0.12.x**

### Features:
1. Added support for AWS GovCloud in **aviatrix_account**
2. Added support for ``customized_routes`` and ``disable_local_route_propagation`` in **aviatrix_aws_tgw_vpc_attachment**
3. Added a link to view the feature compatibility doc online
4. New resources:
  - **aviatrix_aws_tgw_directconnect**

### Enhancements:
1. Added support for updating **aviatrix_site2cloud** by ForceNew

### Bug Fixes:
1. Fixed an issue that caused an inability to manage a VPN gateway's ``split_tunnel`` attributes after creating the **aviatrix_gateway**


## 2.7.0
### Notes:
- Release date: **(7 Nov 2019)**
- Supported Controller version: **UserConnect-5.1.973**
- Supported Terraform version: **v0.12.x**

### Features:
1. Added support for attaching/detaching FireNet VPC to/from TGW in **aviatrix_aws_tgw_vpc_attachment**
2. Added support for creating GCP VPC with GCP provider in **aviatrix_vpc**
3. Added support for ``custom_saml_request_template`` in **aviatrix_saml_endpoint**
4. Added support for ``customized_routes`` and ``disable_local_route_propagation`` in **aviatrix_aws_tgw**
5. Added option of retries for ``save`` or ``synchronize`` in **aviatrix_firenet_vendor_integration** data source
6. Added support for VPN NAT for VPN **aviatrix_gateway**
7. Added support for “force-drop” option for policy actions in **aviatrix_firewall**

### Enhancements:
1. Reverted separating ``subnets`` to ``public_subnets`` and ``private_subnets`` in **aviatrix_vpc**
2. Changed calling ``update_access_policy`` from GET to POST in **aviatrix_firewall**

### Bug Fixes:
1. Fixed issue where **aviatrix_gateway** was unable to disable ``split_tunnel``
2. Fixed issue where terraform refresh was not working for firewall policy
3. Fixed issue where **aviatrix_vpc** ``subnets`` were reordering after an import
4. Fixed the issue where creating with special characters causes parsing issue in **aviatrix_firewall_instance**


## 2.6.0
### Notes:
- Release date: **(22 Oct 2019)**
- Supported Controller version: **UserConnect-5.1.935**
- Supported Terraform version: **v0.12.x**

### Features:
1. New resources:
  - **aviatrix_firewall_instance**
  - **aviatrix_firenet**
2. New data source:
  - **aviatrix_firenet_vendor_integration**
3. Added support to create security domain of ``aviatrix_firewall``, ``native_egress`` or ``native_firewall`` in **aviatrix_aws_tgw**
4. Added support to attach/detach FireNet VPC to/from TGW in **aviatrix_aws_tgw**

### Enhancements:
1. Separated ``subnets`` to ``public_subnets`` and ``private_subnets`` in **aviatrix_vpc**
2. Moved ``enable_advertise_transit_cidr`` and ``bgp_manual_spoke_advertise_cidrs`` from **aviatrix_vgw_conn** to **aviatrix_transit_gateway**, and made **aviatrix_vgw_conn** non-updatable
3. Added option to use ``byol`` for test-infra, and updated test-infra to support acceptance test for new resources and data sources
4. Added err body printing for the err that can not decode output of rest api
5. Renamed ``enable_firenet_interfaces`` to ``enable_firenet`` in **aviatrix_transit_gateway**
6. Added option to enable/disable ``single_az_ha`` in **aviatrix_transit_gateway**

### Bug Fixes:
1. Fixed issue where updating **aviatrix_account**'s ``aws_account_number`` causes crash


## 2.5.0
### Notes:
- Release date: **(2 Oct 2019)**
- Supported Controller version: **UserConnect-5.1.738**
- Supported Terraform version: **v0.12.x**

### Features:
1. Added support for enabling/ disabling vpc_dns_server (``enable_vpc_dns_server``) under the AWS (Amazon Web Services) cloud provider for the following resources:
  - **aviatrix_gateway**
  - **aviatrix_spoke_gateway**
  - **aviatrix_transit_gateway**

### Enhancements:
1. Implemented a shell script tool to export test-infra output for acceptance test


## 2.4.0
### Notes:
- Release date: **(27 Sep 2019)**
- Supported Controller version: **UserConnect-5.0.2761**
- Supported Terraform version: **v0.12.x**

### Features:
1. Added support for OCI (Oracle Cloud Infrastructure) in the following resources:
  - **aviatrix_account**
  - **aviatrix_gateway**
  - **aviatrix_spoke_gateway**
  - **aviatrix_transit_gateway**
2. Added support for GCP (Google Cloud Platform) in **aviatrix_transit_gateway**
3. Updated test-infra to support acceptance test for OCI

### Enhancements:
1. Added ``description`` as an attribute under policy in **aviatrix_firewall**

### Bug Fixes:
1. Fixed issue where HA gateway could not be deleted before the primary gateway for GCP transit gateway


## 2.3.36
### Notes:
- Release date: **(16 Sep 2019)**
- Supported Controller version: **UserConnect-5.0.2675**
- Supported Controller version: **v0.12.x**

### Bug Fixes:
1. Fixed acceptance test cases


## 2.3.35
### Notes:
- Release date: **(10 Sep 2019)**
- Supported Controller version: **UserConnect-5.0.2632**
- Supported Terraform version: **v0.12.x**

### Features
1. Added support for Insane Mode for ARM (Azure Resource Manager) in the following resources:
  - **aviatrix_gateway**
  - **aviatrix_spoke_gateway**
  - **aviatrix_transit_gateway**
2. Added support for ``vgw_account`` and ``vgw_region`` in **aviatrix_vgw_conn**
3. Added support for creating ``aviatrix_firewall``, ``native_egress``, and ``native_aviatrix`` domain in **aviatrix_aws_tgw**
4. Added support for ActiveMesh mode for the following resources:
  - **aviatrix_gateway**
  - **aviatrix_spoke_gateway**
  - **aviatrix_transit_gateway**

### Enhancements
1. Added ``subnet_id`` as an output attribute for **aviatrix_vpc**
2. Added support to edit ``vpn_cidr`` by gateway instead of just load balancer

### Bug Fixes:
1. Fixed enabling/ disabling advertising CIDRs issue in **aviatrix_vgw_conn**


## 2.2.0
### Notes:
- Release date: **(30 Aug 2019)**
- Supported Controller version: **UserConnect-4.7.591**
- Supported Terraform version: **v0.12.x**
- Initial Release for Official provider to allow: ``terraform init`` setup


## 2.1.29
### Notes:
- Release date: **(19 Aug 2019)**
- Supported Controller version: **UserConnect-4.7.585**
- Supported Terraform version: **v0.12.x**

### Features:
1. Added support for specifying EIP (``allocate_new_eip``, ``eip``, ``ha_eip``) of the primary and HA gateway under the AWS (Amazon Web Services) cloud provider for the following resources:
  - **spoke_gateway**
  - **transit_gateway**
2. Added new resource: **aviatrix_saml_endpoint**. Currently only supports text IDP metadata type


## 2.0.36
### Notes:
- Release date: **(25 Jul 2019)**
- Supported Controller version: **UserConnect-4.7.520**
- Supported Terraform version: **v0.12.x**

Major code-base restructuring, featuring renaming of attributes, resources, and attribute values. All these changes are all in the name of standardization of naming conventions and resources

### Changes:
Please see the [R2.0 feature changelist table](https://registry.terraform.io/providers/AviatrixSystems/aviatrix/latest/docs/guides/feature-changelist-v2#r20-userconnect-47-patch-terraform-v012) for full details on the changes

---

## 1.16.20
### Notes:
- Release date: **(25 Jul 2019)**
- Supported Controller version: **UserConnect-4.7.520**
- Supported Terraform version: **v0.12.x**
- Updated R1.x Feature Changelist

### Enhancements:
1. Now supports Terraform v0.12.x
2. Now uses Go Mod


## 1.15.05
### Notes:
- Release date: **(15 Jul 2019)**
- Supported Controller version: **UserConnect-4.7.474**
- Supported Terraform version: **v0.11.x**
- Updated R1.x Feature Changelist

### Enhancements:
1. Added 10s sleep time before updating ``split_tunnel`` for VPN gateway creation
2. Updated test-infra


## 1.14.15
### Notes:
- Release date: **(11 Jul 2019)**
- Supported Controller version: **UserConnect-4.7.474**
- Supported Terraform version: **v0.11.x**
- Updated R1.x Feature Changelist

### Features:
1. Added support for ``max_vpn_conn`` in **aviatrix_gateway** resource


## 1.13.14
### Notes:
- Release date: **(28 Jun 2019)**
- Supported Controller version: **UserConnect-4.7.419**
- Supported Terraform version: **v0.11.x**
- Added R1.x Feature Changelist

### Enhancements:
1. Added defer function for the following resources:
  - **aviatrix_aws_tgw**
  - **aviatrix_fqdn**
  - **aviatrix_spoke_vpc**
  - **aviatrix_transit_vpc**
  - **aviatrix_site2cloud**
  - **aviatrix_vgw_conn**
2. Added test-infra for Hashicorp acceptance


## 1.12.12
### Notes:
- Release date: **(20 Jun 2019)**
- Supported Controller version: **UserConnect-4.7.378**
- Supported Terraform version: **v0.11.x**

### Features:
1. Added support for inside IP CIDR and pre-shared key for tunnel1 and tunnel2 of **aviatrix_aws_tgw_vpn_conn**
  - ``inside_ip_cidr_tun_1``
  - ``inside_ip_cidr_tun_2``
  - ``pre_shared_key_tun_1``
  - ``pre_shared_key_tun_2``

### Enhancements:
1. Added defer function for **aviatrix_gateway**


## 1.11.16
### Notes:
- Release date: **(18 Jun 2019)**
- Supported Controller version: **UserConnect-4.7.378**
- Supported Terraform version: **v0.11.x**

### Features:
1. Added support for ``bgp_manual_spoke_advertise_cidrs`` for **aviatrix_vgw_conn** resource
2. Added new resource **aviatrix_vpn_user_accelerator** to support VPN user acceleration through Terraform
3. Added new resource **aviatrix_aws_tgw_vpn_conn** to support attaching/ detaching VPN to TGWs

### Enhancements:
1. Deprecated **version** resource, and changed to an attribute ``target_version`` under **aviatrix_controller_config** to consolidate controller configuration behaviors under one resource


## 1.10.10
### Notes:
- Release date: **(7 Jun 2019)**
- Supported Controller version: **UserConnect-4.6.604**
- Supported Terraform version: **v0.11.x**

### Enhancements:
1. Deprecated ``vnet_and_resource_group_names`` and ``vnet_name_resource_group`` in **aviatrix_spoke_vpc** and **aviatrix_transit_vpc**, respectively and replaced with ``vpc_id`` in order to standardize attributes across various cloud providers


## 1.9.28
### Notes:
- Release date: **(3 Jun 2019)**
- Supported Controller version: **UserConnect-4.6.569**
- Supported Terraform version: **v0.11.x**

### Features:
1. Added the following support for **aviatrix_site2cloud**:
  - private route encryption (``private_route_encryption``)
  - custom algorithm (``custom_algorithms``)
  - SSL server pool for TCP tunnel types (``ssl_server_pool``)
  - dead peer detection (``enable_dead_peer_detection``)
2. Added support for advertising transit CIDRs (``enable_advertise_transit_cidr``) for **aviatrix_vgw_conn**
3. Added support creating an Aviatrix FireNet VPC (``aviatrix_firenet_vpc``) for **aviatrix_vpc**
4. Added support for enabling a transit gateway for Aviatrix FireNet; (``enable_firenet_interfaces``) in **aviatrix_transit_vpc**

### Enhancements:
1. Deprecated the following resources to consolidate workflow:
  - **aviatrix_admin_email**
  - **aviatrix_customer_id**
2. Deprecated ``cluster`` from **aviatrix_tunnel** resource due to being a deprecated feature in the Controller


## 1.8.26
### Notes:
- Release date: **(30 May 2019)**
- Supported Controller version: **UserConnect-4.3.1275**
- Supported Terraform version: **v0.11.x**

### Features:
1. Added support for configuring gateway size for peering HA gateway (``peering_ha_gw_size``) for **aviatrix_gateway**
2. Added Insane Mode support (``insane_mode``, ``insane_mode_az``) for **aviatrix_transit_vpc**
3. Added support for GCP (Google Cloud Platform) in **aviatrix_gateway**
4. Added new resource **aviatrix_arm_peer** to support ARM (Azure Resource Manager) VNet peering
5. Added acceptance test support for import feature for all resources

### Enhancements:
1. Deprecated ``ha_subnet`` from **aviatrix_gateway**


## 1.7.18
### Notes:
- Release date: **(9 May 2019)**
- Supported Controller version: **UserConnect-4.3.1253**
- Supported Terraform version: **v0.11.x**

### Features:
1. Added new resource **aviatrix_vpc** to support Controller's Create VPC Tool to create easily create VPCs, subnets
2. Added support for "mapped" connection types (``connection_type``) in **aviatrix_site2cloud**

### Enhancements:
1. Set supportedVersion as a global variable
2. Updated GetVPNUser to call get_vpn_user_by_name instead of list_vpn_user

### Bug Fixes:
1. Fixed **aviatrix_site2cloud**'s ``connection_type`` read/ refresh issue
2. Fixed **aviatrix_vgw_conn** read/ refresh/ import issue


## 1.6.29
### Notes:
- Release date: **(3 May 2019)**
- Supported Controller version: **UserConnect-4.2.764**
- Supported Terraform version: **v0.11.x**

### Features:
1. Added ARM (Azure Resource Manager) and GCP (Google Cloud Platform) for **aviatrix_spoke_vpc**
2. Added ARM support for **aviatrix_transit_vpc**
3. Added support for FQDN source IP filtering ``source_ip_list`` in **aviatrix_fqdn** resource
4. Added migration support for **aviatrix_aws_tgw** resource
5. Added **aviatrix_controller_config** resource that supports the following features:
  - system-wide FQDN exception rule (``fqdn_exception_rule``)
  - security group management (``security_group_management``)
  - http access (``http_access``)

### Enhancements:
1. Added controller version checking in the provider to ensure compatibility between Aviatrix Terraform provider and Controller


## 1.5.24
### Notes:
- Release date: **(15 Apr 2019)**
- Supported Controller version: **UserConnect-4.2.764**
- Supported Terraform version: **v0.11.x**

### Features:
1. Added ARM (Azure Resource Manager) and GCP (Google Cloud Platform) support for **aviatrix_account**

### Enhancements:
1. Moved goaviatrix library from vendor to root folder
2. Deprecated ``dns_server`` for the following resources:
  - **aviatrix_gateway**
  - **aviatrix_spoke_vpc**
  - **aviatrix_transit_vpc**
3. Added description for all attributes
4. Added import support for **aviatrix_gateway**'s ``split_tunnel``

### Bug Fixes:
1. Fixed migration/ update issue for ``manage_vpc_attachment`` in **aviatrix_aws_tgw** resource
2. Fixed failing to destroy **aviatrix_vgw_conn** despite being destroyed in Controller UI
3. Fixed refresh issue for deleted **aviatrix_fqdn** through Controller UI
4. Fixed read/ refresh issue for **aviatrix_site2cloud** where resource count exceeds 3


## 1.4.4
### Notes:
- Release date: **(28 Mar 2019)**
- Supported Controller version: **UserConnect-4.2.634**
- Supported Terraform version: **v0.11.x**

### Features:
1. Added new resource **aviatrix_aws_tgw_vpc_attachment** to simplify/ add an option on how users can choose to manage attaching/ detaching VPCs to and from their **aviatrix_aws_tgw**

### Enhancements:
1. Updated **aviatrix_aws_tgw** to allow creation of only the TGW, as well as allowing management of VPC attachments to be done either within the resource, or though **aviatrix_aws_tgw_vpc_attachment**
2. updated documentation for **aviatrix_aws_peer** resource
3. updated **aviatrix_fqdn** to block updating ``fqdn_tag``


## 1.3.12
### Notes:
- Release date: **(21 Mar 2019)**
- Supported Controller version: **UserConnect-4.1.982** and **4.2.634**
- Supported Terraform version: **v0.11.x**

### Enhancements:
1. Deprecated **aviatrix_dc_extn** resource due to removed support from Controller
2. Added version information

### Bug Fixes:
1. Fixed **aviatrix_firewall**'s ``base_allow_deny`` on refresh
2. Fixed **aviatrix_site2cloud**'s refresh, update and import issues
3. Fixed **aviatrix_aws_peer**'s refresh, update and import issues


## 1.2.12
### Notes:
- Release date: **(15 Mar 2019)**
- Supported Controller version: **UserConnect-4.1.981**
- Supported Terraform version: **v0.11.x**

### Changes:
1. Temporarily reverted refresh changes for the following resources:
  - **aviatrix_aws_peer**
  - **aviatrix_site2cloud**

### Bug Fixes:
1. Fixed **aviatrix_site2cloud** to ignore ``local_subnet_cidr`` changes


## 1.2.10

-> **NOTE:** This release is unsupported and deprecated

### Notes:
- Release date: **(14 Mar 2019)**
- Supported Controller version: **UserConnect-4.1.981**
- Supported Terraform version: **v0.11.x**

### Bug Fixes:
1. Fixed ``tag_list`` reordering issue on **aviatrix_gateway**
2. Fixed refresh issues for the following resources:
  - **aviatrix_aws_peer**
  - **aviatrix_site2cloud**
  - **aviatrix_vgw_conn**


## 1.1.66
### Notes:
- Release date: **(6 Mar 2019)**
- Supported Controller version: **UserConnect-4.1.981**
- Supported Terraform version: **v0.11.x**

### Features:
1. Added support for specifying EIP (``peering_ha_eip``) for the HA gateway in **aviatrix_gateway** resource
2. All resources now support ``terraform import``

### Enhancements:
1. Enhanced returned error messages to show REST API names
2. Deprecated ``over_aws_peering`` in **aviatrix_tunnel** resource
3. Enhanced refresh functionality for the following resources:
  - **aviatrix_aws_tgw**
  - **aviatrix_admin_email**
4. **aviatrix_firewall** resource enhanced to have policy validation

### Bug Fixes:
1. Fixed URL encode error for all resources
2. Fixed port requirement for ICMP protocol in **aviatrix_fqdn**
3. Fixed **aviatrix_transit_vpc** resource to support empty ``tag_list``
4. Fixed **aviatrix_vpn_user** re-ordering issue on refresh


## 1.0.242
### Notes:
- Release date: **(26 Feb 2019)**
- Supported Controller version: **UserConnect-4.1.981**
- Supported Terraform version: **v0.11.x**

### Features:
1. Support for Terraform's ``create``, ``destroy``, ``refresh``, ``update``, and acceptance tests for most of the following resources:
  - **data_source_aviatrix_account**
  - **data_source_aviatrix_caller_identity**
  - **data_source_aviatrix_gateway**
  - **resource_aviatrix_account**
  - **resource_aviatrix_account_user**
  - **resource_aviatrix_admin_email**
  - **resource_aviatrix_aws_peer**
  - **resource_aviatrix_aws_tgw**
  - **resource_aviatrix_customer_id**
  - **resource_aviatrix_dc_extn**
  - **resource_aviatrix_firewall**
  - **resource_aviatrix_firewall_tag**
  - **resource_aviatrix_fqdn**
  - **resource_aviatrix_gateway**
  - **resource_aviatrix_site2cloud**
  - **resource_aviatrix_spoke_vpc**
  - **resource_aviatrix_transit_gateway_peering**
  - **resource_aviatrix_transit_vpc**
  - **resource_aviatrix_transitive_peering**
  - **resource_aviatrix_tunnel**
  - **resource_aviatrix_version**
  - **resource_aviatrix_vgw_conn**
  - **resource_aviatrix_vpn_profile**
  - **resource_aviatrix_vpn_user**<|MERGE_RESOLUTION|>--- conflicted
+++ resolved
@@ -12,11 +12,7 @@
 
 ---
 
-<<<<<<< HEAD
-``Last updated: R3.0.1 (UserConnect-7.0.1373)``
-=======
 ``Last updated: R2.23.4 (UserConnect-6.8.1483)``
->>>>>>> 1370e4ca
 
 
 ---
@@ -176,8 +172,6 @@
 4. Fixed issue where creating FQDN gateway with ``fqdn_lan_interface`` causes replacement
 
 
-<<<<<<< HEAD
-=======
 ## 2.23.4
 ### Notes:
 - Release date: **(2 Feb 2023)**
@@ -188,7 +182,6 @@
 1. Fixed issue where creating multiple **aviatrix_trans_peer** between the same gateways with different ``reachable_cidrs`` errors out
 
 
->>>>>>> 1370e4ca
 ## 2.23.3
 ### Notes:
 - Release date: **(6 Jan 2023)**
