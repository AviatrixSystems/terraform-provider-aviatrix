--- conflicted
+++ resolved
@@ -15,19 +15,13 @@
 Last updated: R8.1.10 (8.1.10)
 
 ---
-<<<<<<< HEAD
-
-=======
->>>>>>> 3b681c21
+
 ### 8.2.0
 ### Notes:
 - Supported Controller version: **8.2.0**
 
 ### Enhancements:
-<<<<<<< HEAD
-1. Added **aviatrix_dcf_tls_profile** resource which would allow CRUD operations for DCF TLS Profile.
-
-=======
+
 1.  Added support for managing custom Intrusion Prevention System (IPS) rule feeds for Distributed Cloud Firewall (DCF). This resource allows users to upload and manage Suricata-compatible IPS rule files.
 **aviatrix_dcf_ips_rule_feed**
 
@@ -35,7 +29,8 @@
 **aviatrix_dcf_ips_profile**
 
 3.  Added support for assigning one or more DCF IPS profiles to a specific VPC. This resource allows users to manage the list of IPS profiles applied to a VPC for DCF protection, and supports clearing all profiles from a VPC. **aviatrix_dcf_ips_profile_vpc**
->>>>>>> 3b681c21
+
+4.  Added **aviatrix_dcf_tls_profile** resource which would allow CRUD operations for DCF TLS Profile.
 
 ## 8.1.10
 ### Notes:
